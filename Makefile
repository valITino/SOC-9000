<<<<<<< HEAD
	SHELL := /bin/bash
=======
SHELL := /bin/bash
>>>>>>> df59ce7c
PWSH := $(shell command -v pwsh 2>/dev/null || command -v powershell 2>/dev/null)

help:
	@Write-Host "Targets: init, env, check, up-all, down-all, status"

init:
	@Copy-Item .env.example .env -Force
	@Write-Host "Edit .env before continuing."

env:
	@Get-Content .env | ? {$_ -and $_ -notmatch ^\s*#}

check:
	@if [ -z "$(PWSH)" ]; then echo "PowerShell not found; skipping check target"; else $(PWSH) -NoProfile -ExecutionPolicy Bypass -File orchestration/up.ps1 -CheckOnly; fi

up-all:
	@pwsh -NoProfile -ExecutionPolicy Bypass -File scripts/lab-up.ps1

down-all:
	@pwsh -NoProfile -ExecutionPolicy Bypass -File scripts/lab-down.ps1

status:
	@pwsh -NoProfile -ExecutionPolicy Bypass -File scripts/lab-status.ps1

backup:
	@pwsh -NoProfile -ExecutionPolicy Bypass -File scripts/backup-run.ps1

reset:
	@pwsh -NoProfile -ExecutionPolicy Bypass -File scripts/reset-lab.ps1

reset-hard:
	@pwsh -NoProfile -ExecutionPolicy Bypass -File scripts/reset-lab.ps1 -Hard

download-isos:
	@pwsh -NoProfile -ExecutionPolicy Bypass -File scripts/download-isos.ps1

smoke:
	@pwsh -NoProfile -ExecutionPolicy Bypass -File scripts/smoke-test.ps1

# One-click installer (downloads ISOs, clones repo and runs up-all)
installer:
	@pwsh -NoProfile -ExecutionPolicy Bypass -File scripts/standalone-installer.ps1


# Install prerequisites (Git and PowerShell 7) via winget
prereqs:
	@powershell -ExecutionPolicy Bypass -File scripts/install-prereqs.ps1

# Build a self-contained installer script with embedded prerequisites
build-installer:
	@pwsh -NoProfile -ExecutionPolicy Bypass -File scripts/build-installer.ps1

# Install prerequisites and build the installer script in one step
install-all:
	make prereqs
	make build-installer

# Package the starter zip and checksums
package:
	@powershell -ExecutionPolicy Bypass -File scripts/package-release.ps1<|MERGE_RESOLUTION|>--- conflicted
+++ resolved
@@ -1,8 +1,4 @@
-<<<<<<< HEAD
-	SHELL := /bin/bash
-=======
 SHELL := /bin/bash
->>>>>>> df59ce7c
 PWSH := $(shell command -v pwsh 2>/dev/null || command -v powershell 2>/dev/null)
 
 help:
@@ -51,14 +47,14 @@
 prereqs:
 	@powershell -ExecutionPolicy Bypass -File scripts/install-prereqs.ps1
 
-# Build a self-contained installer script with embedded prerequisites
-build-installer:
-	@pwsh -NoProfile -ExecutionPolicy Bypass -File scripts/build-installer.ps1
+# Build an executable version of the installer (requires PS2EXE).  Use Windows PowerShell as a fallback
+build-exe:
+	@pwsh -NoProfile -ExecutionPolicy Bypass -File scripts/build-standalone-exe.ps1
 
-# Install prerequisites and build the installer script in one step
+# Install prerequisites and build the EXE in one step
 install-all:
 	make prereqs
-	make build-installer
+	make build-exe
 
 # Package the starter zip and checksums
 package:
