--- conflicted
+++ resolved
@@ -7,7 +7,7 @@
 Releases allow you to:
 
 - Download a single `.zip` file containing the repository (excluding large ISOs)
-- Include pre‑built artifacts such as `SOC-9000-installer.ps1`
+- Include pre‑built artifacts such as `SOC-9000-installer.exe`
 - Provide checksums to verify integrity
 - Tag specific versions (e.g. `v0.1.0`) with changelogs
 
@@ -20,11 +20,7 @@
 ## Suggested release contents
 
 - Source zip: the repository (minus large assets) for those who wish to browse or contribute
-<<<<<<< HEAD
-- `SOC-9000-installer.ps1`: the self-contained installer script for easy one‑click installation (built via `scripts/build-installer.ps1`)
-=======
 - `SOC-9000-installer.exe`: the compiled standalone installer for easy one‑click installation (built via `scripts/build-standalone-exe.ps1`)
->>>>>>> df59ce7c
 - `SHA256SUMS.txt`: checksums for the release assets
 - A brief `BEGINNER-README.txt` pointing to the beginner guide in `docs/`
 
@@ -34,15 +30,11 @@
 
 To prepare a new release, you can use the helper scripts provided in the repository:
 
-- Install prerequisites and build the standalone installer script:
+- Install prerequisites and build the standalone installer EXE:
 
   ```powershell
   pwsh -File .\scripts\install-prereqs.ps1
-<<<<<<< HEAD
-  pwsh -File .\scripts\build-installer.ps1
-=======
   pwsh -File .\scripts\build-standalone-exe.ps1
->>>>>>> df59ce7c
   ```
 
 - Package the repository and compute checksums:
@@ -51,8 +43,4 @@
   pwsh -File .\scripts\package-release.ps1
   ```
 
-<<<<<<< HEAD
-These scripts install Git and PowerShell 7 if needed, produce `SOC-9000-installer.ps1`, and create `SOC-9000-starter.zip` along with `SHA256SUMS.txt`. Attach these files to your GitHub release.
-=======
-These scripts install Git and PowerShell 7 if needed, produce `SOC-9000-installer.exe`, and create `SOC-9000-starter.zip` along with `SHA256SUMS.txt`. Attach these files to your GitHub release.
->>>>>>> df59ce7c
+These scripts install Git and PowerShell 7 if needed, produce `SOC-9000-installer.exe`, and create `SOC-9000-starter.zip` along with `SHA256SUMS.txt`. Attach these files to your GitHub release.