--- conflicted
+++ resolved
@@ -74,19 +74,11 @@
 pwsh -File .\scripts\standalone-installer.ps1 -RepoDir "D:\SOC-9000" -InstallDir "D:\Labs\SOC-9000-Pre-Install"
 ```
 
-<<<<<<< HEAD
-You can also build a self-contained installer script with embedded prerequisites using the build script:
-
-```powershell
-pwsh -File .\scripts\build-installer.ps1
-# This produces SOC-9000-installer.ps1 in the repo root.  Run it with PowerShell to start.
-=======
 You can also build a self-contained `.exe` using the build script:
 
 ```powershell
 pwsh -File .\scripts\build-standalone-exe.ps1
 # This produces SOC-9000-installer.exe in the repo root.  Double-click it to start.
->>>>>>> df59ce7c
 ```
 
 ---
