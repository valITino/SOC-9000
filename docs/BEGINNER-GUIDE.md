# SOC-9000 Beginner Install Guide — Windows 11 + VMware Workstation

Welcome! This guide walks you through setting up the SOC‑9000 lab from scratch on a Windows 11 host.  It assumes you have little or no prior experience with Git, PowerShell, Kubernetes, or SOC labs.  Follow each step carefully and you’ll have a full‑featured security operations centre running locally.

---

## 1. What you will get

SOC‑9000 builds a miniature SOC environment with the following services and tools:

- **pfSense** – firewall and router
- **k3s** – lightweight Kubernetes
- **Traefik** – reverse proxy with TLS termination
- **MetalLB** – load balancer for k3s
- **Portainer** – GUI for managing Kubernetes
- **Wazuh** – SIEM/EDR
- **TheHive & Cortex** – incident response platform and analyzers
- **CALDERA** – adversary emulation framework
- **DVWA** – Damn Vulnerable Web App (target)
- **(Optional) Nessus** – vulnerability scanner

You’ll run everything locally on VMware Workstation.  pfSense routes traffic between four lab segments (MGMT, SOC, VICTIM, RED) and the host.  Traefik exposes all services on friendly hostnames with HTTPS.

---

## 2. Minimum requirements

| Item                | Minimum      | Recommended |
|---------------------|-------------:|-----------:|
| Windows             | 11 Pro       | 11 Pro     |
| VMware Workstation | 17.x         | 17.x       |
| CPU                 | 8 cores      | 12+ cores  |
| RAM                 | 24 GB        | 32–48 GB   |
| Free disk space     | 120 GB       | 200+ GB    |

You need enough CPU and memory to run several VMs concurrently.  More is always better.

---

## 3. Automatically download required images

The lab requires several OS images that are **not** stored in this repository.  A helper script is provided to download them for you:

- **Ubuntu 22.04 ISO** – base for ContainerHost and WSL
- **Windows 11 ISO** – base for the victim VM
- **pfSense ISO** – firewall/router installer
- **Nessus Essentials (.deb)** – optional for the Nessus VM path

To fetch the images:

1. Open **PowerShell as Administrator** and navigate to your cloned repo:
   ```powershell
   cd E:\SOC-9000\SOC-9000
   ```
2. Run the download script:
   ```powershell
   pwsh -File .\scripts\download-isos.ps1
   ```

The script checks your `isos` folder (`E:\SOC-9000\isos` by default), downloads Ubuntu automatically if it is missing, and opens vendor pages for pfSense, Windows 11, and Nessus so you can download them manually. pfSense and Nessus require free accounts; a burner email works fine. You can keep the original file names—the installer detects them automatically. If you prefer to supply your own files, place them in the folder and the script will skip them.

### One‑click installer

If you’d rather avoid manual cloning and setup, you can use the standalone installer.  This PowerShell script separates **where the repo lives** from **where downloads and build artifacts live**.  By default it clones the repository into `E:\SOC-9000` and downloads the required images into `E:\SOC-9000-Pre-Install`.  It then updates configuration paths and runs the full bring‑up.  You can override either location via parameters:

```powershell
# use defaults: repo in E:\SOC-9000 and ISOs/artifacts in E:\SOC-9000-Pre-Install
pwsh -File .\scripts\standalone-installer.ps1

# customise the install directory (where ISOs, artifacts and temp files live)
pwsh -File .\scripts\standalone-installer.ps1 -InstallDir "D:\Labs\SOC-9000-Pre-Install"

# customise both repo location and install location
pwsh -File .\scripts\standalone-installer.ps1 -RepoDir "D:\SOC-9000" -InstallDir "D:\Labs\SOC-9000-Pre-Install"
```

You can also build a self-contained installer script with embedded prerequisites using the build script:

```powershell
pwsh -File .\scripts\build-installer.ps1
# This produces SOC-9000-installer.ps1 in the repo root.  Run it with PowerShell to start.
```

---

## 4. Install required software

1. Still in **PowerShell as Administrator**, install Git, Packer, kubectl, Helm, OpenSSL and WSL:

   ```powershell
   winget install -e Git.Git HashiCorp.Packer Kubernetes.kubectl Helm.Helm OpenSSL.Win64
   wsl --install -d Ubuntu-22.04
   ```

2. Install the lab prerequisites (**Git** and **PowerShell 7**).  A helper script is provided to detect and install these tools via winget:

   ```powershell
   cd E:\SOC-9000\SOC-9000
   pwsh -File .\scripts\install-prereqs.ps1
   ```

   This step ensures that both Git and PowerShell 7 are available before you attempt to build the standalone installer or use other scripts.  If the tools are already installed, the script skips them.

3. After WSL installs, launch **Ubuntu 22.04** from the Start menu and run:

   ```bash
   sudo apt update && sudo apt -y install ansible git jq curl
   ```

---

## 5. Prepare lab folders

Create the folder structure that SOC‑9000 expects.  In **PowerShell**:

```powershell
New-Item -ItemType Directory E:\SOC-9000\isos,E:\SOC-9000\artifacts,E:\SOC-9000\temp -Force | Out-Null
```

The download script from step 3 will place your ISO files in `E:\SOC-9000\isos`.  `artifacts` and `temp` hold VM images and temporary build files.

---

## 6. Clone the repository and initialize

```powershell
git clone https://github.com/valITino/SOC-9000.git E:\SOC-9000\SOC-9000
cd E:\SOC-9000\SOC-9000
Copy-Item .env.example .env
```

The `init` target copies `.env.example` to `.env`.  Open `.env` in Notepad, adjust the ISO paths and network names if needed, and save it.

---

## 7. Verify VMware host‑only networks

<<<<<<< HEAD
Run `pwsh -File .\scripts\host-prepare.ps1` to auto-create the required VMnets (uses `vmnetcfg.exe` or `vnetlib.exe` when available). If automation isn't possible, the script opens **Virtual Network Editor** and waits for you to confirm these networks exist:
=======
Run `pwsh -File .\scripts\host-prepare.ps1` to auto-create and verify the required VMnets (uses `vnetlib.exe`—or `vmnetcfgcli.exe` if available—when possible). If the tools are missing or configuration fails, the script opens **Virtual Network Editor** (`vmnetcfg.exe`) and waits for you to confirm these networks exist:
>>>>>>> e497eabf

   - `VMnet20` → 172.22.10.0/24 (MGMT)
   - `VMnet21` → 172.22.20.0/24 (SOC)
   - `VMnet22` → 172.22.30.0/24 (VICTIM)
   - `VMnet23` → 172.22.40.0/24 (RED)
   - `VMnet8` remains NAT (WAN)

If a network is still missing, create it manually with DHCP disabled.

---

## 8. Bring up the entire lab

Run one command to build and start everything:

```powershell
pwsh -File .\scripts\lab-up.ps1
```

`lab-up.ps1` orchestrates all the steps: host preparation, Packer image builds, VM network wiring, netplan application, automatic pfSense configuration, TLS generation, platform bootstrapping, app deployments, and telemetry setup.  It pauses once for you to perform the basic pfSense install.  Follow the on‑screen prompts during that pause, then press **Enter** to continue.

---

## 9. Access your services

Once deployment finishes, open your browser and visit:

- **Portainer:** <https://portainer.lab.local:9443>
- **Wazuh:** <https://wazuh.lab.local>
- **TheHive:** <https://thehive.lab.local>
- **Cortex:** <https://cortex.lab.local>
- **CALDERA:** <https://caldera.lab.local>
- **DVWA:** <https://dvwa.lab.local>
- **Nessus:** <https://nessus.lab.local:8834> (if enabled)

If your host file isn’t updated yet, run:

```powershell
pwsh -File .\scripts\hosts-refresh.ps1
```

---

## 10. Test your installation

You can perform a quick smoke test to ensure all URLs respond:

```powershell
pwsh -File .\scripts\smoke-test.ps1
```

The script sends HTTP `HEAD` requests to each service and reports the status codes.

---

## 11. Reset or back up your lab

- **Soft reset (purge apps):**
  ```powershell
  pwsh -File .\scripts\reset-lab.ps1
  ```
- **Hard reset (also wipes data):**
  ```powershell
  pwsh -File .\scripts\reset-lab.ps1 -Hard
  ```
- **Backup:**
  ```powershell
  pwsh -File .\scripts\backup-run.ps1
  ```

Backups are stored under `E:\SOC-9000\backups` and contain cluster manifests, secrets lists (names/types only), and persistent volume data.

---

## 12. Appendices and troubleshooting

For detailed instructions on pfSense installation, platform apps, Wazuh, TheHive/Cortex, Nessus, CALDERA, and more, refer to the individual docs in the `docs/` folder:

- `00-prereqs.md` – prerequisites, host setup
- `03-pfsense-and-k3s.md` – pfSense install and k3s deployment
- `04-platform-and-apps.md` – Traefik, Portainer, base apps
- `05-wazuh.md` – Wazuh deployment
- `06-thehive-cortex.md` – TheHive and Cortex integration
- `07-nessus.md` / `07B-nessus-vm.md` – Nessus container/VM options
- `08-atomic-caldera-wazuh.md` – telemetry and adversary emulation
- `09-orchestration.md` – how the orchestration script works
- `10-backup-reset.md` – backup and reset commands

If you encounter errors, review the troubleshooting section of `09-orchestration.md`, run `pwsh -File .\scripts\hosts-refresh.ps1`, or inspect the logs in `E:\SOC-9000\temp`.

---

## Happy labbing!

You’re now ready to explore threat detection, incident response, adversary emulation, and vulnerability assessment in your own SOC‑9000 lab.  Feel free to modify and extend the environment to suit your needs.  Pull requests and contributions are welcome!<|MERGE_RESOLUTION|>--- conflicted
+++ resolved
@@ -135,11 +135,7 @@
 
 ## 7. Verify VMware host‑only networks
 
-<<<<<<< HEAD
-Run `pwsh -File .\scripts\host-prepare.ps1` to auto-create the required VMnets (uses `vmnetcfg.exe` or `vnetlib.exe` when available). If automation isn't possible, the script opens **Virtual Network Editor** and waits for you to confirm these networks exist:
-=======
 Run `pwsh -File .\scripts\host-prepare.ps1` to auto-create and verify the required VMnets (uses `vnetlib.exe`—or `vmnetcfgcli.exe` if available—when possible). If the tools are missing or configuration fails, the script opens **Virtual Network Editor** (`vmnetcfg.exe`) and waits for you to confirm these networks exist:
->>>>>>> e497eabf
 
    - `VMnet20` → 172.22.10.0/24 (MGMT)
    - `VMnet21` → 172.22.20.0/24 (SOC)
