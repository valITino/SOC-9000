# SOC-9000 Beginner Install Guide — Windows 11 + VMware Workstation

Welcome! This guide walks you through setting up the SOC‑9000 lab from scratch on a Windows 11 host.  It assumes you have little or no prior experience with Git, PowerShell, Kubernetes, or SOC labs.  Follow each step carefully and you’ll have a full‑featured security operations centre running locally.

---

## 1. What you will get

SOC‑9000 builds a miniature SOC environment with the following services and tools:

- **pfSense** – firewall and router
- **k3s** – lightweight Kubernetes
- **Traefik** – reverse proxy with TLS termination
- **MetalLB** – load balancer for k3s
- **Portainer** – GUI for managing Kubernetes
- **Wazuh** – SIEM/EDR
- **TheHive & Cortex** – incident response platform and analyzers
- **CALDERA** – adversary emulation framework
- **DVWA** – Damn Vulnerable Web App (target)
- **(Optional) Nessus** – vulnerability scanner

You’ll run everything locally on VMware Workstation.  pfSense routes traffic between four lab segments (MGMT, SOC, VICTIM, RED) and the host.  Traefik exposes all services on friendly hostnames with HTTPS.

---

## 2. Minimum requirements

| Item                | Minimum      | Recommended |
|---------------------|-------------:|-----------:|
| Windows             | 11 Pro       | 11 Pro     |
| VMware Workstation | 17.x         | 17.x       |
| CPU                 | 8 cores      | 12+ cores  |
| RAM                 | 24 GB        | 32–48 GB   |
| Free disk space     | 120 GB       | 200+ GB    |

You need enough CPU and memory to run several VMs concurrently.  More is always better.

---

## 3. Automatically download required images

The lab requires several OS images that are **not** stored in this repository.  A helper script is provided to download them for you:

- **Ubuntu 22.04 ISO** – base for ContainerHost and WSL
- **Windows 11 ISO** – base for the victim VM
- **pfSense ISO** – firewall/router installer
- **Nessus Essentials (.deb)** – optional for the Nessus VM path

To fetch the images:

1. Open **PowerShell as Administrator** and navigate to your cloned repo:
   ```powershell
   cd E:\SOC-9000\SOC-9000
   ```
2. Run the download script:
   ```powershell
   pwsh -File .\scripts\download-isos.ps1
   ```

The script checks your `isos` folder (`E:\SOC-9000\isos` by default), downloads Ubuntu automatically if it is missing, and opens vendor pages for pfSense, Windows 11, and Nessus so you can download them manually. pfSense and Nessus require free accounts; a burner email works fine. You can keep the original file names—the installer detects them automatically. If you prefer to supply your own files, place them in the folder and the script will skip them.

### One‑click installer

If you’d rather avoid manual cloning and setup, you can use the standalone installer.  This PowerShell script separates **where the repo lives** from **where downloads and build artifacts live**.  By default it clones the repository into `E:\SOC-9000` and downloads the required images into `E:\SOC-9000-Pre-Install`.  It then updates configuration paths and runs the full bring‑up.  You can override either location via parameters:

```powershell
# use defaults: repo in E:\SOC-9000 and ISOs/artifacts in E:\SOC-9000-Pre-Install
pwsh -File .\scripts\standalone-installer.ps1

# customise the install directory (where ISOs, artifacts and temp files live)
pwsh -File .\scripts\standalone-installer.ps1 -InstallDir "D:\Labs\SOC-9000-Pre-Install"

# customise both repo location and install location
pwsh -File .\scripts\standalone-installer.ps1 -RepoDir "D:\SOC-9000" -InstallDir "D:\Labs\SOC-9000-Pre-Install"
```

You can also build a self-contained installer script with embedded prerequisites using the build script:

```powershell
pwsh -File .\scripts\build-installer.ps1
# This produces SOC-9000-installer.ps1 in the repo root.  Run it with PowerShell to start.
```

---

## 4. Install required software

1. Still in **PowerShell as Administrator**, install Git, Packer, kubectl, Helm, OpenSSL and WSL:

   ```powershell
   winget install -e Git.Git HashiCorp.Packer Kubernetes.kubectl Helm.Helm OpenSSL.Win64
   wsl --install -d Ubuntu-22.04
   ```

2. Install the lab prerequisites (**Git** and **PowerShell 7**).  A helper script is provided to detect and install these tools via winget:

   ```powershell
   cd E:\SOC-9000\SOC-9000
   pwsh -File .\scripts\install-prereqs.ps1
   ```

   This step ensures that both Git and PowerShell 7 are available before you attempt to build the standalone installer or use other scripts.  If the tools are already installed, the script skips them.

3. After WSL installs, launch **Ubuntu 22.04** from the Start menu and run:

   ```bash
   sudo apt update && sudo apt -y install ansible git jq curl
   ```

---

## 5. Prepare lab folders

Create the folder structure that SOC‑9000 expects.  In **PowerShell**:

```powershell
New-Item -ItemType Directory E:\SOC-9000\isos,E:\SOC-9000\artifacts,E:\SOC-9000\temp -Force | Out-Null
```

The download script from step 3 will place your ISO files in `E:\SOC-9000\isos`.  `artifacts` and `temp` hold VM images and temporary build files.

---

## 6. Clone the repository and initialize

```powershell
git clone https://github.com/valITino/SOC-9000.git E:\SOC-9000\SOC-9000
cd E:\SOC-9000\SOC-9000
Copy-Item .env.example .env
```

The `init` target copies `.env.example` to `.env`.  Open `.env` in Notepad, adjust the ISO paths and network names if needed, and save it.

---

## 7. Verify VMware host‑only networks

<<<<<<< HEAD
Run `pwsh -File .\scripts\host-prepare.ps1` to auto-create the required VMnets (uses `vmnetcfg.exe`). After it completes, open **VMware Workstation → Edit → Virtual Network Editor** and confirm the following networks exist:
=======
Run `pwsh -File .\scripts\host-prepare.ps1` to auto-create the required VMnets (uses `vmnetcfgcli.exe`/`vnetlib.exe` when available). After it completes, open **VMware Workstation → Edit → Virtual Network Editor** and confirm the following networks exist:
>>>>>>> feb3a328

   - `VMnet20` → 172.22.10.0/24 (MGMT)
   - `VMnet21` → 172.22.20.0/24 (SOC)
   - `VMnet22` → 172.22.30.0/24 (VICTIM)
   - `VMnet23` → 172.22.40.0/24 (RED)
   - `VMnet8` remains NAT (WAN)

If a network is still missing, create it manually with DHCP disabled.

---

## 8. Bring up the entire lab

Run one command to build and start everything:

```powershell
pwsh -File .\scripts\lab-up.ps1
```

`lab-up.ps1` orchestrates all the steps: host preparation, Packer image builds, VM network wiring, netplan application, automatic pfSense configuration, TLS generation, platform bootstrapping, app deployments, and telemetry setup.  It pauses once for you to perform the basic pfSense install.  Follow the on‑screen prompts during that pause, then press **Enter** to continue.

---

## 9. Access your services

Once deployment finishes, open your browser and visit:

- **Portainer:** <https://portainer.lab.local:9443>
- **Wazuh:** <https://wazuh.lab.local>
- **TheHive:** <https://thehive.lab.local>
- **Cortex:** <https://cortex.lab.local>
- **CALDERA:** <https://caldera.lab.local>
- **DVWA:** <https://dvwa.lab.local>
- **Nessus:** <https://nessus.lab.local:8834> (if enabled)

If your host file isn’t updated yet, run:

```powershell
pwsh -File .\scripts\hosts-refresh.ps1
```

---

## 10. Test your installation

You can perform a quick smoke test to ensure all URLs respond:

```powershell
pwsh -File .\scripts\smoke-test.ps1
```

The script sends HTTP `HEAD` requests to each service and reports the status codes.

---

## 11. Reset or back up your lab

- **Soft reset (purge apps):**
  ```powershell
  pwsh -File .\scripts\reset-lab.ps1
  ```
- **Hard reset (also wipes data):**
  ```powershell
  pwsh -File .\scripts\reset-lab.ps1 -Hard
  ```
- **Backup:**
  ```powershell
  pwsh -File .\scripts\backup-run.ps1
  ```

Backups are stored under `E:\SOC-9000\backups` and contain cluster manifests, secrets lists (names/types only), and persistent volume data.

---

## 12. Appendices and troubleshooting

For detailed instructions on pfSense installation, platform apps, Wazuh, TheHive/Cortex, Nessus, CALDERA, and more, refer to the individual docs in the `docs/` folder:

- `00-prereqs.md` – prerequisites, host setup
- `03-pfsense-and-k3s.md` – pfSense install and k3s deployment
- `04-platform-and-apps.md` – Traefik, Portainer, base apps
- `05-wazuh.md` – Wazuh deployment
- `06-thehive-cortex.md` – TheHive and Cortex integration
- `07-nessus.md` / `07B-nessus-vm.md` – Nessus container/VM options
- `08-atomic-caldera-wazuh.md` – telemetry and adversary emulation
- `09-orchestration.md` – how the orchestration script works
- `10-backup-reset.md` – backup and reset commands

If you encounter errors, review the troubleshooting section of `09-orchestration.md`, run `pwsh -File .\scripts\hosts-refresh.ps1`, or inspect the logs in `E:\SOC-9000\temp`.

---

## Happy labbing!

You’re now ready to explore threat detection, incident response, adversary emulation, and vulnerability assessment in your own SOC‑9000 lab.  Feel free to modify and extend the environment to suit your needs.  Pull requests and contributions are welcome!<|MERGE_RESOLUTION|>--- conflicted
+++ resolved
@@ -135,11 +135,7 @@
 
 ## 7. Verify VMware host‑only networks
 
-<<<<<<< HEAD
-Run `pwsh -File .\scripts\host-prepare.ps1` to auto-create the required VMnets (uses `vmnetcfg.exe`). After it completes, open **VMware Workstation → Edit → Virtual Network Editor** and confirm the following networks exist:
-=======
 Run `pwsh -File .\scripts\host-prepare.ps1` to auto-create the required VMnets (uses `vmnetcfgcli.exe`/`vnetlib.exe` when available). After it completes, open **VMware Workstation → Edit → Virtual Network Editor** and confirm the following networks exist:
->>>>>>> feb3a328
 
    - `VMnet20` → 172.22.10.0/24 (MGMT)
    - `VMnet21` → 172.22.20.0/24 (SOC)
