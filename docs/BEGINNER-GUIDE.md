# SOC-9000 Beginner Install Guide — Windows 11 + VMware Workstation

Welcome! This guide walks you through setting up the SOC‑9000 lab from scratch on a Windows 11 host.  It assumes you have little or no prior experience with Git, PowerShell, Kubernetes, or SOC labs.  Follow each step carefully and you’ll have a full‑featured security operations centre running locally.

---

## 1. What you will get

SOC‑9000 builds a miniature SOC environment with the following services and tools:

- **pfSense** – firewall and router
- **k3s** – lightweight Kubernetes
- **Traefik** – reverse proxy with TLS termination
- **MetalLB** – load balancer for k3s
- **Portainer** – GUI for managing Kubernetes
- **Wazuh** – SIEM/EDR
- **TheHive & Cortex** – incident response platform and analyzers
- **CALDERA** – adversary emulation framework
- **DVWA** – Damn Vulnerable Web App (target)
- **(Optional) Nessus** – vulnerability scanner

You’ll run everything locally on VMware Workstation.  pfSense routes traffic between four lab segments (MGMT, SOC, VICTIM, RED) and the host.  Traefik exposes all services on friendly hostnames with HTTPS.

---

## 2. Minimum requirements

| Item                | Minimum      | Recommended |
|---------------------|-------------:|-----------:|
| Windows             | 11 Pro       | 11 Pro     |
| VMware Workstation | 17.x         | 17.x       |
| CPU                 | 8 cores      | 12+ cores  |
| RAM                 | 24 GB        | 32–48 GB   |
| Free disk space     | 120 GB       | 200+ GB    |

You need enough CPU and memory to run several VMs concurrently.  More is always better.

---

## 3. Automatically download required images

The lab requires several OS images that are **not** stored in this repository.  A helper script is provided to download them for you:

- **Ubuntu 22.04 ISO** – base for ContainerHost and WSL
- **Windows 11 ISO** – base for the victim VM
- **pfSense ISO** – firewall/router installer
- **Nessus Essentials (.deb)** – optional for the Nessus VM path

To fetch the images:

1. Open **PowerShell as Administrator** and navigate to your cloned repo:
   ```powershell
   cd E:\SOC-9000\SOC-9000
   ```
2. Run the download script:
   ```powershell
   pwsh -File .\scripts\download-isos.ps1
   ```

<<<<<<< HEAD
The script checks your `isos` folder (`E:\SOC-9000\isos` by default), downloads Ubuntu automatically if it is missing, and opens vendor pages for pfSense, Windows 11, and Nessus so you can download them manually. If you prefer to supply your own files, place them in the folder and the script will skip them.
=======
The script checks your `isos` folder (`E:\SOC-9000\isos` by default), downloads Ubuntu automatically if it is missing, and opens vendor pages for pfSense, Windows 11, and Nessus so you can download them manually. pfSense and Nessus require free accounts; a burner email works fine. You can keep the original file names—the installer detects them automatically. If you prefer to supply your own files, place them in the folder and the script will skip them.
>>>>>>> c4dc2545

### One‑click installer

If you’d rather avoid manual cloning and setup, you can use the standalone installer.  This PowerShell script separates **where the repo lives** from **where downloads and build artifacts live**.  By default it clones the repository into `E:\SOC-9000` and downloads the required images into `E:\SOC-9000-Pre-Install`.  It then updates configuration paths and runs the full bring‑up.  You can override either location via parameters:

```powershell
# use defaults: repo in E:\SOC-9000 and ISOs/artifacts in E:\SOC-9000-Pre-Install
pwsh -File .\scripts\standalone-installer.ps1

# customise the install directory (where ISOs, artifacts and temp files live)
pwsh -File .\scripts\standalone-installer.ps1 -InstallDir "D:\Labs\SOC-9000-Pre-Install"

# customise both repo location and install location
pwsh -File .\scripts\standalone-installer.ps1 -RepoDir "D:\SOC-9000" -InstallDir "D:\Labs\SOC-9000-Pre-Install"
```

You can also build a self-contained installer script with embedded prerequisites using the build script:

```powershell
pwsh -File .\scripts\build-installer.ps1
# This produces SOC-9000-installer.ps1 in the repo root.  Run it with PowerShell to start.
```

---

## 4. Install required software

1. Still in **PowerShell as Administrator**, install Git, Packer, kubectl, Helm, OpenSSL and WSL:

   ```powershell
   winget install -e Git.Git HashiCorp.Packer Kubernetes.kubectl Helm.Helm OpenSSL.Win64
   wsl --install -d Ubuntu-22.04
   ```

2. Install the lab prerequisites (**Git** and **PowerShell 7**).  A helper script is provided to detect and install these tools via winget:

   ```powershell
   cd E:\SOC-9000\SOC-9000
   pwsh -File .\scripts\install-prereqs.ps1
   ```

   This step ensures that both Git and PowerShell 7 are available before you attempt to build the standalone installer or use other scripts.  If the tools are already installed, the script skips them.

3. After WSL installs, launch **Ubuntu 22.04** from the Start menu and run:

   ```bash
   sudo apt update && sudo apt -y install ansible git jq curl
   ```

---

## 5. Prepare lab folders

Create the folder structure that SOC‑9000 expects.  In **PowerShell**:

```powershell
New-Item -ItemType Directory E:\SOC-9000\isos,E:\SOC-9000\artifacts,E:\SOC-9000\temp -Force | Out-Null
```

The download script from step 3 will place your ISO files in `E:\SOC-9000\isos`.  `artifacts` and `temp` hold VM images and temporary build files.

---

## 6. Clone the repository and initialize

```powershell
git clone https://github.com/valITino/SOC-9000.git E:\SOC-9000\SOC-9000
cd E:\SOC-9000\SOC-9000
Copy-Item .env.example .env
```

The `init` target copies `.env.example` to `.env`.  Open `.env` in Notepad, adjust the ISO paths and network names if needed, and save it.

---

## 7. Configure VMware host‑only networks

1. Open **VMware Workstation**.
2. Choose **Edit → Virtual Network Editor** (run as Administrator if prompted).
3. Ensure the following host‑only networks exist:
   - `VMnet20` → 172.22.10.0/24 (MGMT)
   - `VMnet21` → 172.22.20.0/24 (SOC)
   - `VMnet22` → 172.22.30.0/24 (VICTIM)
   - `VMnet23` → 172.22.40.0/24 (RED)
   - `VMnet8` remains NAT (WAN)

If any of the host‑only nets are missing, create them with DHCP disabled.  The `host-prepare.ps1` script will display your current adapters and highlight any missing networks.

---

## 8. Bring up the entire lab

Run one command to build and start everything:

```powershell
pwsh -File .\scripts\lab-up.ps1
```

`lab-up.ps1` orchestrates all the steps: host preparation, Packer image builds, VM network wiring, netplan application, automatic pfSense configuration, TLS generation, platform bootstrapping, app deployments, and telemetry setup.  It pauses once for you to perform the basic pfSense install.  Follow the on‑screen prompts during that pause, then press **Enter** to continue.

---

## 9. Access your services

Once deployment finishes, open your browser and visit:

- **Portainer:** <https://portainer.lab.local:9443>
- **Wazuh:** <https://wazuh.lab.local>
- **TheHive:** <https://thehive.lab.local>
- **Cortex:** <https://cortex.lab.local>
- **CALDERA:** <https://caldera.lab.local>
- **DVWA:** <https://dvwa.lab.local>
- **Nessus:** <https://nessus.lab.local:8834> (if enabled)

If your host file isn’t updated yet, run:

```powershell
pwsh -File .\scripts\hosts-refresh.ps1
```

---

## 10. Test your installation

You can perform a quick smoke test to ensure all URLs respond:

```powershell
pwsh -File .\scripts\smoke-test.ps1
```

The script sends HTTP `HEAD` requests to each service and reports the status codes.

---

## 11. Reset or back up your lab

- **Soft reset (purge apps):**
  ```powershell
  pwsh -File .\scripts\reset-lab.ps1
  ```
- **Hard reset (also wipes data):**
  ```powershell
  pwsh -File .\scripts\reset-lab.ps1 -Hard
  ```
- **Backup:**
  ```powershell
  pwsh -File .\scripts\backup-run.ps1
  ```

Backups are stored under `E:\SOC-9000\backups` and contain cluster manifests, secrets lists (names/types only), and persistent volume data.

---

## 12. Appendices and troubleshooting

For detailed instructions on pfSense installation, platform apps, Wazuh, TheHive/Cortex, Nessus, CALDERA, and more, refer to the individual docs in the `docs/` folder:

- `00-prereqs.md` – prerequisites, host setup
- `03-pfsense-and-k3s.md` – pfSense install and k3s deployment
- `04-platform-and-apps.md` – Traefik, Portainer, base apps
- `05-wazuh.md` – Wazuh deployment
- `06-thehive-cortex.md` – TheHive and Cortex integration
- `07-nessus.md` / `07B-nessus-vm.md` – Nessus container/VM options
- `08-atomic-caldera-wazuh.md` – telemetry and adversary emulation
- `09-orchestration.md` – how the orchestration script works
- `10-backup-reset.md` – backup and reset commands

If you encounter errors, review the troubleshooting section of `09-orchestration.md`, run `pwsh -File .\scripts\hosts-refresh.ps1`, or inspect the logs in `E:\SOC-9000\temp`.

---

## Happy labbing!

You’re now ready to explore threat detection, incident response, adversary emulation, and vulnerability assessment in your own SOC‑9000 lab.  Feel free to modify and extend the environment to suit your needs.  Pull requests and contributions are welcome!<|MERGE_RESOLUTION|>--- conflicted
+++ resolved
@@ -57,11 +57,7 @@
    pwsh -File .\scripts\download-isos.ps1
    ```
 
-<<<<<<< HEAD
-The script checks your `isos` folder (`E:\SOC-9000\isos` by default), downloads Ubuntu automatically if it is missing, and opens vendor pages for pfSense, Windows 11, and Nessus so you can download them manually. If you prefer to supply your own files, place them in the folder and the script will skip them.
-=======
 The script checks your `isos` folder (`E:\SOC-9000\isos` by default), downloads Ubuntu automatically if it is missing, and opens vendor pages for pfSense, Windows 11, and Nessus so you can download them manually. pfSense and Nessus require free accounts; a burner email works fine. You can keep the original file names—the installer detects them automatically. If you prefer to supply your own files, place them in the folder and the script will skip them.
->>>>>>> c4dc2545
 
 ### One‑click installer
 
