--- conflicted
+++ resolved
@@ -24,12 +24,8 @@
 1. Navigate to <https://www.pfsense.org/download/>.
 2. Select the **pfSense CE** version and architecture (e.g. `amd64` installer).
 3. Choose a mirror close to your location and download the ISO.
-<<<<<<< HEAD
-4. Save the file into your `ISO_DIR`. The installer automatically detects any pfSense ISO file name.
-=======
 4. Download the matching **SHA256 checksum** file from the mirror and save it alongside the ISO.
 5. Save both files into your `ISO_DIR`. The installer automatically detects any pfSense ISO file name and verifies it against the checksum when present.
->>>>>>> 54dfd182
 
 If automatic downloading fails, the installer will open the download page for
 you and pause.  Place the ISO into the `isos` directory and then resume the
@@ -50,15 +46,9 @@
    architecture.
 3. After you click **Download**, the page will generate a unique URL valid for
    24 hours.  Sign in with your Microsoft account if prompted.
-<<<<<<< HEAD
-4. Download the ISO.  The file name may differ from the default
-   `win11-eval.iso`, for example `Win11_23H2_EnglishInternational_x64.iso`.
-5. Copy the file into your `ISO_DIR`. The installer detects any ISO whose name contains "win" and "11" automatically. If multiple Windows 11 ISOs exist, remove the extras or rename the one you intend to use for clarity.
-=======
 4. Download the ISO **and the vendor-provided SHA256 checksum** (if available).
    The ISO file name may differ from the default `win11-eval.iso`, for example `Win11_23H2_EnglishInternational_x64.iso`.
 5. Copy the ISO and its checksum into your `ISO_DIR`. The installer detects any ISO whose name contains "win" and "11" automatically. If multiple Windows 11 ISOs exist, remove the extras or rename the one you intend to use for clarity.
->>>>>>> 54dfd182
 
 ## Nessus Essentials
 
@@ -72,21 +62,13 @@
    address can be used.
 2. After registration, follow the download link provided and select the Linux
    (Ubuntu/Debian) installer.
-<<<<<<< HEAD
-3. Save the file into your `ISO_DIR`. The installer automatically detects Nessus packages that include `amd64` in the name.
-=======
 3. Download the `.deb` **and the associated SHA256 checksum** from Tenable.
 4. Save both files into your `ISO_DIR`. The installer automatically detects Nessus packages that include `amd64` in the name and verifies them when a checksum is present.
->>>>>>> 54dfd182
 
 ## Summary
 
 - Place all downloaded files into the directory specified by the `ISO_DIR`
   environment variable (default: `E:\\SOC-9000-Pre-Install\\isos`).
-<<<<<<< HEAD
-- The installer automatically detects pfSense, Windows 11, and Nessus files based on their content; renaming is optional.
-=======
 - The installer automatically detects pfSense, Windows 11, and Nessus files based on their content; renaming is optional. If checksum files (`*.sha256`) are present, they are used for verification.
->>>>>>> 54dfd182
 - After downloading and copying the files, re‑run the installer with the
   `-SkipPrereqs` option to continue the lab bring‑up.