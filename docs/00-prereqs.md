# SOC-9000 — Chunk 0: Host prerequisites

Goal: Prepare Windows 11 + VMware Workstation for a pfSense-routed, k3s-managed, Portainer-controlled SOC lab.

## Requirements

- Windows 11 (Administrator)
- VMware Workstation 17 Pro (`vmrun`)
- Git, PowerShell 7+, HashiCorp Packer
- WSL with Ubuntu 22.04 + Ansible

## Host folders

- `E:\\SOC-9000`
- `isos\\` — pfSense/Ubuntu/Windows ISOs + Nessus .deb
- `artifacts\\` — Packer VM templates (output)
- `temp\\` — transient files

## Networks (Virtual Network Editor)

- `VMnet8` — NAT (DHCP ON)
- `VMnet20` — MGMT `172.22.10.0/24` (DHCP OFF)
- `VMnet21` — SOC  `172.22.20.0/24` (DHCP OFF)
- `VMnet22` — VICTIM `172.22.30.0/24` (DHCP OFF)
- `VMnet23` — RED `172.22.40.0/24` (DHCP OFF)

> We emulate VLANs using multiple VMnets; pfSense has one NIC per segment.

## Downloads (place into `E:\\SOC-9000\\isos`)

The lab requires several ISO and installer files that are **not included** in the repo:

- pfSense CE ISO (AMD64)
- Ubuntu Server 22.04 ISO (AMD64)
- Windows 11 Evaluation ISO (English)
- Nessus Essentials `.deb` (Ubuntu AMD64)

You may download these yourself and place them into `E:\SOC-9000\isos`, **or** you can use the helper script to fetch them automatically.  From the repo root run:

```powershell
pwsh -File .\scripts\download-isos.ps1
```

The script checks for existing files and downloads what’s missing, using known good URLs from the vendors.  Feel free to edit `scripts/download-isos.ps1` if you need to update the URLs.

## Install prerequisites

Before building the standalone installer, ensure PowerShell 7 is installed.  A helper script, `scripts/install-prereqs.ps1`, will install it automatically via winget.

From the repo root, run:

```powershell
cd E:\SOC-9000\SOC-9000
pwsh -File .\scripts\install-prereqs.ps1
```

<<<<<<< HEAD
If winget is missing, the script will warn and exit without making changes.  The standalone installer executable bundles this script so prerequisites are handled automatically.
=======
The script checks if `make` and `pwsh` are available on your system and installs them via winget when necessary.
If winget is missing, the script will warn and exit without making changes. The standalone installer executable bundles this script so prerequisites are handled automatically.
The standalone installer executable bundles this script so prerequisites are handled automatically.
>>>>>>> b6270189

To build the self‑contained installer and package the repository:

```powershell
pwsh -File .\scripts\build-standalone-exe.ps1
pwsh -File .\scripts\package-release.ps1
```

These scripts are especially useful when preparing a GitHub release.

## SSH key

Generate or reuse:

```powershell
ssh-keygen -t ed25519 -C "soc-9000" -f $env:USERPROFILE\.ssh\id_ed25519

Copy into WSL (recommended):

pwsh -File .\scripts\copy-ssh-key-to-wsl.ps1
```

## Quick start

```powershell
# (after cloning the repo)
pwsh -ExecutionPolicy Bypass -File .\scripts\host-prepare.ps1
```

Alternatively, use the standalone installer to perform the clone, ISO download, and bring‑up in one step:

```powershell
pwsh -File .\scripts\standalone-installer.ps1
```

## Notes

k3s uses containerd by default; Docker images run fine.
We'll add Portainer, Traefik (TLS for *.lab.local), and MetalLB IP pools per segment in later chunks.
<|MERGE_RESOLUTION|>--- conflicted
+++ resolved
@@ -53,14 +53,9 @@
 cd E:\SOC-9000\SOC-9000
 pwsh -File .\scripts\install-prereqs.ps1
 ```
-
-<<<<<<< HEAD
-If winget is missing, the script will warn and exit without making changes.  The standalone installer executable bundles this script so prerequisites are handled automatically.
-=======
 The script checks if `make` and `pwsh` are available on your system and installs them via winget when necessary.
 If winget is missing, the script will warn and exit without making changes. The standalone installer executable bundles this script so prerequisites are handled automatically.
 The standalone installer executable bundles this script so prerequisites are handled automatically.
->>>>>>> b6270189
 
 To build the self‑contained installer and package the repository:
 
