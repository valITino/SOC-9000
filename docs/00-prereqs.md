# SOC-9000 — Chunk 0: Host prerequisites

Goal: Prepare Windows 11 + VMware Workstation for a pfSense-routed, k3s-managed, Portainer-controlled SOC lab.

## Requirements

- Windows 11 (Administrator)
- VMware Workstation 17 Pro (`vmrun`)
- Git, PowerShell 7+, HashiCorp Packer
- WSL with Ubuntu 22.04 + Ansible

## Host folders

- `E:\\SOC-9000`
- `isos\\` — pfSense/Ubuntu/Windows ISOs + Nessus .deb
- `artifacts\\` — Packer VM templates (output)
- `temp\\` — transient files

## Networks (Virtual Network Editor)

- `VMnet8` — NAT (DHCP ON)
- `VMnet20` — MGMT `172.22.10.0/24` (DHCP OFF)
- `VMnet21` — SOC  `172.22.20.0/24` (DHCP OFF)
- `VMnet22` — VICTIM `172.22.30.0/24` (DHCP OFF)
- `VMnet23` — RED `172.22.40.0/24` (DHCP OFF)

> We emulate VLANs using multiple VMnets; pfSense has one NIC per segment.

## Downloads (place into `E:\\SOC-9000\\isos`)

The lab requires several ISO and installer files that are **not included** in the repo:

- pfSense CE ISO (AMD64)
- Ubuntu Server 22.04 ISO (AMD64)
- Windows 11 Evaluation ISO (English)
- Nessus Essentials `.deb` (Ubuntu AMD64)

You may download these yourself and place them into `E:\SOC-9000\isos`, **or** you can use the helper script to fetch them automatically.  From the repo root run:

```powershell
pwsh -File .\scripts\download-isos.ps1
```

The script checks for existing files and downloads what’s missing, using known good URLs from the vendors.  Feel free to edit `scripts/download-isos.ps1` if you need to update the URLs.

## Install prerequisites

<<<<<<< HEAD
Before building the standalone installer, ensure PowerShell 7 and Git are installed.  The helper script `scripts/install-prereqs.ps1` installs both via winget.
=======
Before building the standalone installer, ensure PowerShell 7 is installed.  A helper script, `scripts/install-prereqs.ps1`, will install it automatically via winget.
>>>>>>> df59ce7c

From the repo root, run:

```powershell
cd E:\SOC-9000\SOC-9000
pwsh -File .\scripts\install-prereqs.ps1
```
<<<<<<< HEAD

If winget is missing or a package fails to install, the script writes an error and exits.  The standalone installer bundles this script and aborts if prerequisites cannot be installed.

To build the self‑contained installer script and package the repository:

```powershell
pwsh -File .\scripts\build-installer.ps1
=======
The script checks if `make` and `pwsh` are available on your system and installs them via winget when necessary.
If winget is missing, the script will warn and exit without making changes. The standalone installer executable bundles this script so prerequisites are handled automatically.
The standalone installer executable bundles this script so prerequisites are handled automatically.

To build the self‑contained installer and package the repository:

```powershell
pwsh -File .\scripts\build-standalone-exe.ps1
>>>>>>> df59ce7c
pwsh -File .\scripts\package-release.ps1
```

These scripts are especially useful when preparing a GitHub release.

## SSH key

Generate or reuse:

```powershell
ssh-keygen -t ed25519 -C "soc-9000" -f $env:USERPROFILE\.ssh\id_ed25519

Copy into WSL (recommended):

pwsh -File .\scripts\copy-ssh-key-to-wsl.ps1
```

## Quick start

```powershell
# (after cloning the repo)
pwsh -ExecutionPolicy Bypass -File .\scripts\host-prepare.ps1
```

Alternatively, use the standalone installer to perform the clone, ISO download, and bring‑up in one step:

```powershell
pwsh -File .\scripts\standalone-installer.ps1
```

## Notes

k3s uses containerd by default; Docker images run fine.
We'll add Portainer, Traefik (TLS for *.lab.local), and MetalLB IP pools per segment in later chunks.

<|MERGE_RESOLUTION|>--- conflicted
+++ resolved
@@ -45,11 +45,7 @@
 
 ## Install prerequisites
 
-<<<<<<< HEAD
-Before building the standalone installer, ensure PowerShell 7 and Git are installed.  The helper script `scripts/install-prereqs.ps1` installs both via winget.
-=======
 Before building the standalone installer, ensure PowerShell 7 is installed.  A helper script, `scripts/install-prereqs.ps1`, will install it automatically via winget.
->>>>>>> df59ce7c
 
 From the repo root, run:
 
@@ -57,15 +53,6 @@
 cd E:\SOC-9000\SOC-9000
 pwsh -File .\scripts\install-prereqs.ps1
 ```
-<<<<<<< HEAD
-
-If winget is missing or a package fails to install, the script writes an error and exits.  The standalone installer bundles this script and aborts if prerequisites cannot be installed.
-
-To build the self‑contained installer script and package the repository:
-
-```powershell
-pwsh -File .\scripts\build-installer.ps1
-=======
 The script checks if `make` and `pwsh` are available on your system and installs them via winget when necessary.
 If winget is missing, the script will warn and exit without making changes. The standalone installer executable bundles this script so prerequisites are handled automatically.
 The standalone installer executable bundles this script so prerequisites are handled automatically.
@@ -74,7 +61,6 @@
 
 ```powershell
 pwsh -File .\scripts\build-standalone-exe.ps1
->>>>>>> df59ce7c
 pwsh -File .\scripts\package-release.ps1
 ```
 
@@ -109,4 +95,3 @@
 
 k3s uses containerd by default; Docker images run fine.
 We'll add Portainer, Traefik (TLS for *.lab.local), and MetalLB IP pools per segment in later chunks.
-
