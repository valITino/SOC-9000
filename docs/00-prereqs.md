# SOC-9000 — Chunk 0: Host prerequisites

Goal: Prepare Windows 11 + VMware Workstation for a pfSense-routed, k3s-managed, Portainer-controlled SOC lab.

## Requirements

- Windows 11 (Administrator)
- VMware Workstation 17 Pro (`vmrun`)
- Git, PowerShell 7+, HashiCorp Packer
- WSL with Ubuntu 22.04 + Ansible

## Host folders

- `E:\\SOC-9000`
- `isos\\` — pfSense/Ubuntu/Windows ISOs + Nessus .deb
- `artifacts\\` — Packer VM templates (output)
- `temp\\` — transient files

## Networks (Virtual Network Editor)

<<<<<<< HEAD
The `scripts/host-prepare.ps1` helper uses VMware's `vmnetcfg.exe` or `vnetlib.exe` to create the required VMnets automatically. If the tools are missing, it launches **Virtual Network Editor** and pauses until you confirm the networks are ready:
=======
The `scripts/host-prepare.ps1` helper uses VMware's `vnetlib.exe` (or `vmnetcfgcli.exe` if available) to create and verify the required VMnets automatically. If the tools are missing or configuration fails, it launches **Virtual Network Editor** (`vmnetcfg.exe`) and pauses until you confirm the networks are ready:
>>>>>>> e497eabf

- `VMnet8` — NAT (DHCP ON)
- `VMnet20` — MGMT `172.22.10.0/24` (DHCP OFF)
- `VMnet21` — SOC  `172.22.20.0/24` (DHCP OFF)
- `VMnet22` — VICTIM `172.22.30.0/24` (DHCP OFF)
- `VMnet23` — RED `172.22.40.0/24` (DHCP OFF)

> We emulate VLANs using multiple VMnets; pfSense has one NIC per segment.

## Downloads (place into `E:\\SOC-9000\\isos`)

The lab requires several ISO and installer files that are **not included** in the repo:

- pfSense CE ISO (AMD64)
- Ubuntu Server 22.04 ISO (AMD64)
- Windows 11 ISO (English)
- Nessus Essentials `.deb` (Ubuntu AMD64)

You may download these yourself and place them into `E:\SOC-9000\isos`, **or** you can use the helper script to fetch Ubuntu automatically and open vendor pages for the rest.  From the repo root run:

```powershell
pwsh -File .\scripts\download-isos.ps1
```

The script downloads Ubuntu automatically and opens vendor pages for pfSense, Windows 11, and Nessus so you can fetch them manually. pfSense and Nessus require free accounts; using a disposable email is fine. Files can keep their vendor‑supplied names—the installer detects them automatically. Feel free to edit `scripts/download-isos.ps1` if you need to update the URLs.

## Install prerequisites

Before building the standalone installer, ensure PowerShell 7 and Git are installed.  The helper script `scripts/install-prereqs.ps1` installs both via winget.

From the repo root, run:

```powershell
cd E:\SOC-9000\SOC-9000
pwsh -File .\scripts\install-prereqs.ps1
```

If winget is missing or a package fails to install, the script writes an error and exits.  The standalone installer bundles this script and aborts if prerequisites cannot be installed.

To build the self‑contained installer script and package the repository:

```powershell
pwsh -File .\scripts\build-installer.ps1
pwsh -File .\scripts\package-release.ps1
```

These scripts are especially useful when preparing a GitHub release.

## SSH key

`scripts/host-prepare.ps1` ensures `%USERPROFILE%\.ssh\id_ed25519` exists, generating a new key if needed and printing its location. To copy the key into WSL (recommended):

```powershell
pwsh -File .\scripts\copy-ssh-key-to-wsl.ps1
```

To create a custom key manually:

```powershell
ssh-keygen -t ed25519 -C "soc-9000" -f $env:USERPROFILE\.ssh\id_ed25519
```

## Quick start

```powershell
# (after cloning the repo)
pwsh -ExecutionPolicy Bypass -File .\scripts\host-prepare.ps1
```

Alternatively, use the standalone installer to perform the clone, ISO download, and bring‑up in one step:

```powershell
pwsh -File .\scripts\standalone-installer.ps1
```

## Notes

k3s uses containerd by default; Docker images run fine.
We'll add Portainer, Traefik (TLS for *.lab.local), and MetalLB IP pools per segment in later chunks.

<|MERGE_RESOLUTION|>--- conflicted
+++ resolved
@@ -18,11 +18,7 @@
 
 ## Networks (Virtual Network Editor)
 
-<<<<<<< HEAD
-The `scripts/host-prepare.ps1` helper uses VMware's `vmnetcfg.exe` or `vnetlib.exe` to create the required VMnets automatically. If the tools are missing, it launches **Virtual Network Editor** and pauses until you confirm the networks are ready:
-=======
 The `scripts/host-prepare.ps1` helper uses VMware's `vnetlib.exe` (or `vmnetcfgcli.exe` if available) to create and verify the required VMnets automatically. If the tools are missing or configuration fails, it launches **Virtual Network Editor** (`vmnetcfg.exe`) and pauses until you confirm the networks are ready:
->>>>>>> e497eabf
 
 - `VMnet8` — NAT (DHCP ON)
 - `VMnet20` — MGMT `172.22.10.0/24` (DHCP OFF)
