--- conflicted
+++ resolved
@@ -41,11 +41,7 @@
 pwsh -File .\scripts\download-isos.ps1
 ```
 
-<<<<<<< HEAD
-The script downloads Ubuntu automatically and opens vendor pages for pfSense, Windows 11, and Nessus so you can fetch them manually. Feel free to edit `scripts/download-isos.ps1` if you need to update the URLs.
-=======
 The script downloads Ubuntu automatically and opens vendor pages for pfSense, Windows 11, and Nessus so you can fetch them manually. pfSense and Nessus require free accounts; using a disposable email is fine. Files can keep their vendor‑supplied names—the installer detects them automatically. Feel free to edit `scripts/download-isos.ps1` if you need to update the URLs.
->>>>>>> c4dc2545
 
 ## Install prerequisites
 
