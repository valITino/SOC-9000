--- conflicted
+++ resolved
@@ -225,11 +225,7 @@
 
 ### VMware nets (host-only)
 
-<<<<<<< HEAD
-Created and verified automatically by `scripts/host-prepare.ps1` (uses VMware's `vnetlib.exe`—or `vmnetcfgcli.exe` if present—when available). If the utilities are missing or configuration fails, the script launches **Virtual Network Editor** (`vmnetcfg.exe`) and waits for confirmation before continuing:
-=======
 Created and verified automatically by `scripts/host-prepare.ps1` (uses VMware's `vnetlib.exe` or `vmnetcfg.exe`/`vmnetcfgcli.exe` when available). If the utilities are missing or configuration fails, the script launches **Virtual Network Editor** (`vmnetcfg.exe`) and waits for confirmation before continuing:
->>>>>>> adc83740
 
 - VMnet20 = 172.22.10.0/24 (MGMT)
 - VMnet21 = 172.22.20.0/24 (SOC)
