--- conflicted
+++ resolved
@@ -44,11 +44,7 @@
    pwsh -File .\scripts\lab-up.ps1
    ```
 
-<<<<<<< HEAD
-   The download script fetches Ubuntu automatically and opens vendor pages for pfSense, Windows 11, and Nessus so you can download them manually. This method is ideal if you don’t want to use Git but are comfortable running a few commands.
-=======
    The download script fetches Ubuntu automatically and opens vendor pages for pfSense, Windows 11, and Nessus so you can download them manually. pfSense and Nessus require free accounts; a burner email works fine. Files can keep their vendor‑supplied names—the installer detects them automatically. This method is ideal if you don’t want to use Git but are comfortable running a few commands.
->>>>>>> c4dc2545
 3. **Git clone (contributor/developer)** — If you plan to contribute or prefer to work directly with the source repository, clone it and run the scripts yourself.  See below.
 
 ### Clone and initialize (contributor/developer path)
