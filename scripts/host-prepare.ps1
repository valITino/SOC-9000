--- conflicted
+++ resolved
@@ -35,20 +35,6 @@
   "C:\Program Files\VMware\VMware Workstation\vmnetcfgcli.exe"
 )
 if ($vmnetcfg -and $missing) {
-<<<<<<< HEAD
-  $nets = @{
-    VMnet20 = '172.22.10.0'
-    VMnet21 = '172.22.20.0'
-    VMnet22 = '172.22.30.0'
-    VMnet23 = '172.22.40.0'
-  }
-  foreach ($n in $nets.GetEnumerator()) {
-    if ($missing -contains $n.Key) {
-      try {
-        & $vmnetcfg --add $n.Key --type hostonly --subnet $n.Value --netmask 255.255.255.0 --dhcp no 2>$null | Out-Null
-      } catch {
-        Write-Warning "Failed to configure $($n.Key): $($_.Exception.Message)"
-=======
   $nets = @(
     @{Name='VMnet8';  Type='nat';      Subnet='192.168.37.0'; Dhcp=$true},
     @{Name='VMnet20'; Type='hostonly'; Subnet='172.22.10.0';  Dhcp=$false},
@@ -62,7 +48,6 @@
         & $vmnetcfg --add $n.Name --type $n.Type --subnet $n.Subnet --netmask 255.255.255.0 --dhcp ($n.Dhcp ? 'yes' : 'no') 2>$null | Out-Null
       } catch {
         Write-Warning "Failed to configure $($n.Name): $($_.Exception.Message)"
->>>>>>> 561f53c3
       }
     }
   }
@@ -94,22 +79,6 @@
 $rows | % { "{0,-16} {1}" -f $_.Item, $_.Detail }
 
 Write-Host "`nNext steps:"
-<<<<<<< HEAD
-"1) Virtual Network Editor (Admin):
-   - VMnet8  : NAT (DHCP ON)
-   - VMnet20 : Host-only 172.22.10.0/24, DHCP OFF
-   - VMnet21 : Host-only 172.22.20.0/24, DHCP OFF
-   - VMnet22 : Host-only 172.22.30.0/24, DHCP OFF
-   - VMnet23 : Host-only 172.22.40.0/24, DHCP OFF"
-"2) Place downloads in ${IsoDir}:
-   - pfSense CE ISO (Netgate account required)
-   - Ubuntu 22.04 (AMD64) -> $(Join-Path $IsoDir 'ubuntu-22.04.iso')
-   - Windows 11 ISO (any filename)
-   - Nessus Essentials .deb (Ubuntu AMD64)"
-"   (Tip: run scripts\download-isos.ps1 to fetch Ubuntu automatically and open vendor pages for the rest)"
-"3) Ensure SSH key at %USERPROFILE%\.ssh\id_ed25519 (or create it)."
-"4) (Optional) Copy SSH key into WSL: scripts\copy-ssh-key-to-wsl.ps1"
-=======
 $step = 1
 if ($missing) {
   Write-Host "${step}) Virtual Network Editor (Admin):"
@@ -129,5 +98,4 @@
 $step++
 Write-Host "${step}) Ensure SSH key at %USERPROFILE%\.ssh\id_ed25519 (or create it)."
 $step++
-Write-Host "${step}) (Optional) Copy SSH key into WSL: scripts\copy-ssh-key-to-wsl.ps1"
->>>>>>> 561f53c3
+Write-Host "${step}) (Optional) Copy SSH key into WSL: scripts\copy-ssh-key-to-wsl.ps1"