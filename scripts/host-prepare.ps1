# SOC-9000 - host-prepare.ps1
[CmdletBinding()] param(
  [string]$LabRoot="E:\SOC-9000",
  [string]$IsoDir ="E:\SOC-9000\isos",
  [string]$ArtifactsDir="E:\SOC-9000\artifacts",
  [string]$TempDir="E:\SOC-9000\temp"
)
$ErrorActionPreference="Stop"; Set-StrictMode -Version Latest
function New-Dir($p){ if(!(Test-Path $p)){New-Item -Type Directory -Path $p -Force|Out-Null}}
Write-Host "== SOC-9000 :: Chunk 0 host preparation =="

# Folders
$null = ($LabRoot,$IsoDir,$ArtifactsDir,$TempDir | % { New-Dir $_ })

# Find vmrun / packer
function FindExe($name,$cands){ foreach($c in $cands){if(Test-Path $c){return $c}} (Get-Command $name -ErrorAction SilentlyContinue)?.Source }
$vmrun = FindExe "vmrun.exe" @(
 "C:\Program Files (x86)\VMware\VMware Workstation\vmrun.exe",
 "C:\Program Files\VMware\VMware Workstation\vmrun.exe"
)
$packer = FindExe "packer.exe" @("C:\Program Files\HashiCorp\Packer\packer.exe")

# Disk space
$drive = Get-PSDrive -Name E -ErrorAction SilentlyContinue
$freeGB = if($drive){ [math]::Round($drive.Free/1GB,2) } else { 0 }

# VMware networks required
$need = "VMnet8","VMnet20","VMnet21","VMnet22","VMnet23"
function Get-VMnetNames {
  Get-NetAdapter -Name 'VMware Network Adapter VMnet*' -Physical:$false -ErrorAction SilentlyContinue |
    ForEach-Object {
      if ($_.Name -match '(VMnet\d+)') { $matches[1] }
    }
}
$have = Get-VMnetNames
$missing = $need | Where-Object { $_ -notin $have }

# Attempt automatic network creation if VMware's network utilities are available
$vmnetcfgcli = FindExe "vmnetcfgcli.exe" @(
  "C:\Program Files (x86)\VMware\VMware Workstation\vmnetcfgcli.exe",
  "C:\Program Files\VMware\VMware Workstation\vmnetcfgcli.exe",
  "C:\Program Files (x86)\VMware\VMware Workstation\vmnetcfg.exe",
  "C:\Program Files\VMware\VMware Workstation\vmnetcfg.exe"
)
$vnetlib = FindExe "vnetlib.exe" @(
  "C:\Program Files (x86)\VMware\VMware Workstation\vnetlib.exe",
  "C:\Program Files\VMware\VMware Workstation\vnetlib.exe"
)
$editor = FindExe "vmnetcfg.exe" @(
  "C:\Program Files (x86)\VMware\VMware Workstation\vmnetcfg.exe",
  "C:\Program Files\VMware\VMware Workstation\vmnetcfg.exe"
)

if ($missing) {
  $nets = @(
    @{Name='VMnet8';  Type='nat';      Subnet='192.168.37.0'; Dhcp=$true},
    @{Name='VMnet20'; Type='hostonly'; Subnet='172.22.10.0';  Dhcp=$false},
    @{Name='VMnet21'; Type='hostonly'; Subnet='172.22.20.0';  Dhcp=$false},
    @{Name='VMnet22'; Type='hostonly'; Subnet='172.22.30.0';  Dhcp=$false},
    @{Name='VMnet23'; Type='hostonly'; Subnet='172.22.40.0';  Dhcp=$false}
  )
  if ($vnetlib) {
<<<<<<< HEAD
    foreach ($n in $nets) {
      if ($missing -contains $n.Name) {
        try {
          & $vnetlib -- addNetwork $n.Name 2>$null | Out-Null
          & $vnetlib -- setSubnet $n.Name $n.Subnet 255.255.255.0 2>$null | Out-Null
          & $vnetlib -- setDhcp $n.Name ($n.Dhcp ? 'on' : 'off') 2>$null | Out-Null
          & $vnetlib -- setNat $n.Name ($n.Type -eq 'nat' ? 'on' : 'off') 2>$null | Out-Null
=======
    function Invoke-VNetLib([string[]]$args) {
      & $vnetlib -- @args 2>$null | Out-Null
      if ($LASTEXITCODE -ne 0) { throw "vnetlib $($args -join ' ') failed ($LASTEXITCODE)" }
    }
    foreach ($n in $nets) {
      if ($missing -contains $n.Name) {
        try {
          Invoke-VNetLib @("addNetwork", $n.Name)
          Invoke-VNetLib @("setSubnet", $n.Name, $n.Subnet, "255.255.255.0")
          Invoke-VNetLib @("setDhcp", $n.Name, ($n.Dhcp ? 'on' : 'off'))
          Invoke-VNetLib @("setNat", $n.Name, ($n.Type -eq 'nat' ? 'on' : 'off'))
>>>>>>> e497eabf
          Write-Host "Configured $($n.Name) via vnetlib" -ForegroundColor Green
        } catch {
          Write-Warning "Failed to configure $($n.Name): $($_.Exception.Message)"
        }
      }
    }
  } elseif ($vmnetcfgcli) {
    foreach ($n in $nets) {
      if ($missing -contains $n.Name) {
        try {
          & $vmnetcfgcli --add $n.Name --type $n.Type --subnet $n.Subnet --netmask 255.255.255.0 --dhcp ($n.Dhcp ? 'yes' : 'no') 2>$null | Out-Null
          Write-Host "Configured $($n.Name) via vmnetcfgcli" -ForegroundColor Green
        } catch {
          Write-Warning "Failed to configure $($n.Name): $($_.Exception.Message)"
        }
      }
    }
  }
  $have = Get-VMnetNames
  $missing = $need | Where-Object { $_ -notin $have }
}

if ($missing) {
  if ($editor) { Start-Process $editor -Verb runAs }
  Write-Host "Manual VMware network configuration required:" -ForegroundColor Yellow
  Write-Host "   - VMnet8  : NAT (DHCP ON)"
  Write-Host "   - VMnet20 : Host-only 172.22.10.0/24, DHCP OFF"
  Write-Host "   - VMnet21 : Host-only 172.22.20.0/24, DHCP OFF"
  Write-Host "   - VMnet22 : Host-only 172.22.30.0/24, DHCP OFF"
  Write-Host "   - VMnet23 : Host-only 172.22.40.0/24, DHCP OFF"
  do {
    $choice = Read-Host "[D]one, let's go / [N]ot working yet, restart later"
    if ($choice -match '^[Nn]') { Write-Host "Exiting. Re-run after configuring networks."; exit 1 }
    $have = Get-VMnetNames
    $missing = $need | Where-Object { $_ -notin $have }
    if ($missing) { Write-Warning "Still missing: $($missing -join ', ')" }
  } while ($missing)
}

if ($missing) {
  if ($editor) { Start-Process $editor -Verb runAs }
  Write-Host "Manual VMware network configuration required:" -ForegroundColor Yellow
  Write-Host "   - VMnet8  : NAT (DHCP ON)"
  Write-Host "   - VMnet20 : Host-only 172.22.10.0/24, DHCP OFF"
  Write-Host "   - VMnet21 : Host-only 172.22.20.0/24, DHCP OFF"
  Write-Host "   - VMnet22 : Host-only 172.22.30.0/24, DHCP OFF"
  Write-Host "   - VMnet23 : Host-only 172.22.40.0/24, DHCP OFF"
  do {
    $choice = Read-Host "[D]one, let's go / [N]ot working yet, restart later"
    if ($choice -match '^[Nn]') { Write-Host "Exiting. Re-run after configuring networks."; exit 1 }
    $have = Get-NetAdapter -Physical:$false -ErrorAction SilentlyContinue | % Name
    $missing = $need | ? { $_ -notin $have }
    if ($missing) { Write-Warning "Still missing: $($missing -join ', ')" }
  } while ($missing)
}

# WSL / Ansible (best effort)
$wsl = (wsl -l -v 2>$null) -join "`n"
if (-not $wsl) {
  try {
    Write-Host "Installing WSL Ubuntu-22.04..." -ForegroundColor Cyan
    wsl --install -d Ubuntu-22.04 2>$null | Out-Null
    $wsl = (wsl -l -v 2>$null) -join "`n"
  } catch {}
}
$ans = try { wsl -e bash -lc "ansible --version | head -n1" 2>$null } catch { "" }

# SSH key
$sshDir = Join-Path $env:USERPROFILE '.ssh'
$sshKey = Join-Path $sshDir 'id_ed25519'
if (-not (Test-Path $sshKey)) {
  try {
    New-Item -Type Directory -Path $sshDir -Force | Out-Null
    Write-Host "Generating SSH key at $sshKey" -ForegroundColor Cyan
    ssh-keygen -t ed25519 -N "" -f $sshKey | Out-Null
  } catch {
    Write-Warning "Failed to generate SSH key: $($_.Exception.Message)"
  }
} else {
  Write-Host "SSH key already present at $sshKey" -ForegroundColor DarkGray
}

# Output
$rows = @(
 @{Item="Folders"; Detail="$IsoDir, $ArtifactsDir, $TempDir"}
 @{Item="vmrun.exe"; Detail=($vmrun ?? "MISSING")}
 @{Item="Packer"; Detail=($packer ?? "MISSING")}
 @{Item="Disk E:"; Detail="$freeGB GB free (>= 300 GB rec.)"}
 @{Item="VMware nets"; Detail=($(if($missing){ "Missing: "+($missing -join ', ') } else { "OK: VMnet8,20,21,22,23" }))}
 @{Item="WSL"; Detail=($(if($wsl){$wsl.Trim()}else{"Install: wsl --install -d Ubuntu-22.04"}))}
 @{Item="Ansible (WSL)"; Detail=($(if($ans){$ans.Trim()}else{"In WSL: apt install python3-pip python3-venv openssh-client && pip install --user ansible==9.*"}))}
 @{Item="SSH key"; Detail=($(if(Test-Path $sshKey){$sshKey}else{"MISSING"}))}
)
$rows | % { "{0,-16} {1}" -f $_.Item, $_.Detail }

Write-Host "`nNext steps:"
$step = 1
if ($missing) {
  Write-Host "${step}) Virtual Network Editor (Admin):"
  Write-Host "   - VMnet8  : NAT (DHCP ON)"
  Write-Host "   - VMnet20 : Host-only 172.22.10.0/24, DHCP OFF"
  Write-Host "   - VMnet21 : Host-only 172.22.20.0/24, DHCP OFF"
  Write-Host "   - VMnet22 : Host-only 172.22.30.0/24, DHCP OFF"
  Write-Host "   - VMnet23 : Host-only 172.22.40.0/24, DHCP OFF"
  $step++
}
Write-Host "${step}) Place downloads in ${IsoDir}:"
Write-Host "   - pfSense CE ISO (Netgate account required)"
Write-Host "   - Ubuntu 22.04 (AMD64) -> $(Join-Path $IsoDir 'ubuntu-22.04.iso')"
Write-Host "   - Windows 11 ISO (any filename)"
Write-Host "   - Nessus Essentials .deb (Ubuntu AMD64)"
Write-Host "   (Tip: run scripts\download-isos.ps1 to fetch Ubuntu automatically and open vendor pages for the rest)"
$step++
Write-Host "${step}) (Optional) Copy SSH key into WSL: scripts\copy-ssh-key-to-wsl.ps1"<|MERGE_RESOLUTION|>--- conflicted
+++ resolved
@@ -38,9 +38,7 @@
 # Attempt automatic network creation if VMware's network utilities are available
 $vmnetcfgcli = FindExe "vmnetcfgcli.exe" @(
   "C:\Program Files (x86)\VMware\VMware Workstation\vmnetcfgcli.exe",
-  "C:\Program Files\VMware\VMware Workstation\vmnetcfgcli.exe",
-  "C:\Program Files (x86)\VMware\VMware Workstation\vmnetcfg.exe",
-  "C:\Program Files\VMware\VMware Workstation\vmnetcfg.exe"
+  "C:\Program Files\VMware\VMware Workstation\vmnetcfgcli.exe"
 )
 $vnetlib = FindExe "vnetlib.exe" @(
   "C:\Program Files (x86)\VMware\VMware Workstation\vnetlib.exe",
@@ -60,15 +58,6 @@
     @{Name='VMnet23'; Type='hostonly'; Subnet='172.22.40.0';  Dhcp=$false}
   )
   if ($vnetlib) {
-<<<<<<< HEAD
-    foreach ($n in $nets) {
-      if ($missing -contains $n.Name) {
-        try {
-          & $vnetlib -- addNetwork $n.Name 2>$null | Out-Null
-          & $vnetlib -- setSubnet $n.Name $n.Subnet 255.255.255.0 2>$null | Out-Null
-          & $vnetlib -- setDhcp $n.Name ($n.Dhcp ? 'on' : 'off') 2>$null | Out-Null
-          & $vnetlib -- setNat $n.Name ($n.Type -eq 'nat' ? 'on' : 'off') 2>$null | Out-Null
-=======
     function Invoke-VNetLib([string[]]$args) {
       & $vnetlib -- @args 2>$null | Out-Null
       if ($LASTEXITCODE -ne 0) { throw "vnetlib $($args -join ' ') failed ($LASTEXITCODE)" }
@@ -80,7 +69,6 @@
           Invoke-VNetLib @("setSubnet", $n.Name, $n.Subnet, "255.255.255.0")
           Invoke-VNetLib @("setDhcp", $n.Name, ($n.Dhcp ? 'on' : 'off'))
           Invoke-VNetLib @("setNat", $n.Name, ($n.Type -eq 'nat' ? 'on' : 'off'))
->>>>>>> e497eabf
           Write-Host "Configured $($n.Name) via vnetlib" -ForegroundColor Green
         } catch {
           Write-Warning "Failed to configure $($n.Name): $($_.Exception.Message)"
@@ -116,23 +104,6 @@
     if ($choice -match '^[Nn]') { Write-Host "Exiting. Re-run after configuring networks."; exit 1 }
     $have = Get-VMnetNames
     $missing = $need | Where-Object { $_ -notin $have }
-    if ($missing) { Write-Warning "Still missing: $($missing -join ', ')" }
-  } while ($missing)
-}
-
-if ($missing) {
-  if ($editor) { Start-Process $editor -Verb runAs }
-  Write-Host "Manual VMware network configuration required:" -ForegroundColor Yellow
-  Write-Host "   - VMnet8  : NAT (DHCP ON)"
-  Write-Host "   - VMnet20 : Host-only 172.22.10.0/24, DHCP OFF"
-  Write-Host "   - VMnet21 : Host-only 172.22.20.0/24, DHCP OFF"
-  Write-Host "   - VMnet22 : Host-only 172.22.30.0/24, DHCP OFF"
-  Write-Host "   - VMnet23 : Host-only 172.22.40.0/24, DHCP OFF"
-  do {
-    $choice = Read-Host "[D]one, let's go / [N]ot working yet, restart later"
-    if ($choice -match '^[Nn]') { Write-Host "Exiting. Re-run after configuring networks."; exit 1 }
-    $have = Get-NetAdapter -Physical:$false -ErrorAction SilentlyContinue | % Name
-    $missing = $need | ? { $_ -notin $have }
     if ($missing) { Write-Warning "Still missing: $($missing -join ', ')" }
   } while ($missing)
 }
