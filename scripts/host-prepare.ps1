# SOC-9000 - host-prepare.ps1
[CmdletBinding()] param(
  [string]$LabRoot="E:\SOC-9000",
  [string]$IsoDir ="E:\SOC-9000\isos",
  [string]$ArtifactsDir="E:\SOC-9000\artifacts",
  [string]$TempDir="E:\SOC-9000\temp"
)
$ErrorActionPreference="Stop"; Set-StrictMode -Version Latest
function New-Dir($p){ if(!(Test-Path $p)){New-Item -Type Directory -Path $p -Force|Out-Null}}
Write-Host "== SOC-9000 :: Chunk 0 host preparation =="

# Folders
$null = ($LabRoot,$IsoDir,$ArtifactsDir,$TempDir | % { New-Dir $_ })

# Find vmrun / packer
function FindExe($name,$cands){ foreach($c in $cands){if(Test-Path $c){return $c}} (Get-Command $name -ErrorAction SilentlyContinue)?.Source }
$vmrun = FindExe "vmrun.exe" @(
 "C:\Program Files (x86)\VMware\VMware Workstation\vmrun.exe",
 "C:\Program Files\VMware\VMware Workstation\vmrun.exe"
)
$packer = FindExe "packer.exe" @("C:\Program Files\HashiCorp\Packer\packer.exe")

# Disk space
$drive = Get-PSDrive -Name E -ErrorAction SilentlyContinue
$freeGB = if($drive){ [math]::Round($drive.Free/1GB,2) } else { 0 }

# VMware networks required
$need = "VMnet8","VMnet20","VMnet21","VMnet22","VMnet23"
$have = Get-NetAdapter -Physical:$false -ErrorAction SilentlyContinue | % Name
$missing = $need | ? { $_ -notin $have }

# Attempt automatic network creation if VMware's network CLI is available
<<<<<<< HEAD
$vmnetcfg = FindExe "vmnetcfg.exe" @(
  "C:\Program Files (x86)\VMware\VMware Workstation\vmnetcfg.exe",
  "C:\Program Files\VMware\VMware Workstation\vmnetcfg.exe",
=======
$vmnetcfgcli = FindExe "vmnetcfgcli.exe" @(
>>>>>>> feb3a328
  "C:\Program Files (x86)\VMware\VMware Workstation\vmnetcfgcli.exe",
  "C:\Program Files\VMware\VMware Workstation\vmnetcfgcli.exe"
)
$vnetlib = FindExe "vnetlib.exe" @(
  "C:\Program Files (x86)\VMware\VMware Workstation\vnetlib.exe",
  "C:\Program Files\VMware\VMware Workstation\vnetlib.exe"
)
$vmnetcfg = FindExe "vmnetcfg.exe" @(
  "C:\Program Files (x86)\VMware\VMware Workstation\vmnetcfg.exe",
  "C:\Program Files\VMware\VMware Workstation\vmnetcfg.exe"
)

if ($missing) {
  $nets = @(
    @{Name='VMnet8';  Type='nat';      Subnet='192.168.37.0'; Dhcp=$true},
    @{Name='VMnet20'; Type='hostonly'; Subnet='172.22.10.0';  Dhcp=$false},
    @{Name='VMnet21'; Type='hostonly'; Subnet='172.22.20.0';  Dhcp=$false},
    @{Name='VMnet22'; Type='hostonly'; Subnet='172.22.30.0';  Dhcp=$false},
    @{Name='VMnet23'; Type='hostonly'; Subnet='172.22.40.0';  Dhcp=$false}
  )
  if ($vmnetcfgcli) {
    foreach ($n in $nets) {
      if ($missing -contains $n.Name) {
        try {
          & $vmnetcfgcli --add $n.Name --type $n.Type --subnet $n.Subnet --netmask 255.255.255.0 --dhcp ($n.Dhcp ? 'yes' : 'no') 2>$null | Out-Null
        } catch {
          Write-Warning "Failed to configure $($n.Name): $($_.Exception.Message)"
        }
      }
    }
  } elseif ($vnetlib) {
    foreach ($n in $nets) {
      if ($missing -contains $n.Name) {
        try {
          & $vnetlib -- addNetwork $n.Name 2>$null | Out-Null
          & $vnetlib -- setSubnet $n.Name $n.Subnet 255.255.255.0 2>$null | Out-Null
          & $vnetlib -- setDhcp $n.Name ($n.Dhcp ? 'on' : 'off') 2>$null | Out-Null
          & $vnetlib -- setNat $n.Name ($n.Type -eq 'nat' ? 'on' : 'off') 2>$null | Out-Null
        } catch {
          Write-Warning "Failed to configure $($n.Name): $($_.Exception.Message)"
        }
      }
    }
  } elseif ($vmnetcfg) {
    Start-Process $vmnetcfg -Verb runAs
  }
  $have = Get-NetAdapter -Physical:$false -ErrorAction SilentlyContinue | % Name
  $missing = $need | ? { $_ -notin $have }
}

# WSL / Ansible (best effort)
$wsl = (wsl -l -v 2>$null) -join "`n"
if (-not $wsl) {
  try {
    Write-Host "Installing WSL Ubuntu-22.04..." -ForegroundColor Cyan
    wsl --install -d Ubuntu-22.04 2>$null | Out-Null
    $wsl = (wsl -l -v 2>$null) -join "`n"
  } catch {}
}
$ans = try { wsl -e bash -lc "ansible --version | head -n1" 2>$null } catch { "" }

# Output
$rows = @(
 @{Item="Folders"; Detail="$IsoDir, $ArtifactsDir, $TempDir"}
 @{Item="vmrun.exe"; Detail=($vmrun ?? "MISSING")}
 @{Item="Packer"; Detail=($packer ?? "MISSING")}
 @{Item="Disk E:"; Detail="$freeGB GB free (>= 300 GB rec.)"}
 @{Item="VMware nets"; Detail=($(if($missing){ "Missing: "+($missing -join ', ') } else { "OK: VMnet8,20,21,22,23" }))}
 @{Item="WSL"; Detail=($(if($wsl){$wsl.Trim()}else{"Install: wsl --install -d Ubuntu-22.04"}))}
 @{Item="Ansible (WSL)"; Detail=($(if($ans){$ans.Trim()}else{"In WSL: apt install python3-pip python3-venv openssh-client && pip install --user ansible==9.*"}))}
)
$rows | % { "{0,-16} {1}" -f $_.Item, $_.Detail }

Write-Host "`nNext steps:"
$step = 1
if ($missing) {
  Write-Host "${step}) Virtual Network Editor (Admin):"
  Write-Host "   - VMnet8  : NAT (DHCP ON)"
  Write-Host "   - VMnet20 : Host-only 172.22.10.0/24, DHCP OFF"
  Write-Host "   - VMnet21 : Host-only 172.22.20.0/24, DHCP OFF"
  Write-Host "   - VMnet22 : Host-only 172.22.30.0/24, DHCP OFF"
  Write-Host "   - VMnet23 : Host-only 172.22.40.0/24, DHCP OFF"
  $step++
}
Write-Host "${step}) Place downloads in ${IsoDir}:"
Write-Host "   - pfSense CE ISO (Netgate account required)"
Write-Host "   - Ubuntu 22.04 (AMD64) -> $(Join-Path $IsoDir 'ubuntu-22.04.iso')"
Write-Host "   - Windows 11 ISO (any filename)"
Write-Host "   - Nessus Essentials .deb (Ubuntu AMD64)"
Write-Host "   (Tip: run scripts\download-isos.ps1 to fetch Ubuntu automatically and open vendor pages for the rest)"
$step++
Write-Host "${step}) Ensure SSH key at %USERPROFILE%\.ssh\id_ed25519 (or create it)."
$step++
Write-Host "${step}) (Optional) Copy SSH key into WSL: scripts\copy-ssh-key-to-wsl.ps1"<|MERGE_RESOLUTION|>--- conflicted
+++ resolved
@@ -30,13 +30,7 @@
 $missing = $need | ? { $_ -notin $have }
 
 # Attempt automatic network creation if VMware's network CLI is available
-<<<<<<< HEAD
-$vmnetcfg = FindExe "vmnetcfg.exe" @(
-  "C:\Program Files (x86)\VMware\VMware Workstation\vmnetcfg.exe",
-  "C:\Program Files\VMware\VMware Workstation\vmnetcfg.exe",
-=======
 $vmnetcfgcli = FindExe "vmnetcfgcli.exe" @(
->>>>>>> feb3a328
   "C:\Program Files (x86)\VMware\VMware Workstation\vmnetcfgcli.exe",
   "C:\Program Files\VMware\VMware Workstation\vmnetcfgcli.exe"
 )
