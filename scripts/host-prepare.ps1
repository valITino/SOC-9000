--- conflicted
+++ resolved
@@ -26,17 +26,6 @@
 
 # VMware networks required
 $need = "VMnet8","VMnet20","VMnet21","VMnet22","VMnet23"
-<<<<<<< HEAD
-function Get-VMnetNames {
-  Get-NetAdapter -Name 'VMware Network Adapter VMnet*' -Physical:$false -ErrorAction SilentlyContinue |
-    ForEach-Object {
-      if ($_.Name -match '(VMnet\d+)') { $matches[1] }
-    }
-}
-$have = Get-VMnetNames
-$missing = $need | Where-Object { $_ -notin $have }
-=======
->>>>>>> adc83740
 
 # Attempt automatic network creation if VMware's network utilities are available
 $vmnetcfgcli = FindExe "vmnetcfgcli.exe" @(
@@ -52,8 +41,6 @@
   "C:\Program Files\VMware\VMware Workstation\vmnetcfg.exe"
 )
 
-<<<<<<< HEAD
-=======
 function Get-VMnetNames {
   if ($vnetlib) {
     try {
@@ -69,7 +56,6 @@
 $have = Get-VMnetNames
 $missing = $need | Where-Object { $_ -notin $have }
 
->>>>>>> adc83740
 if ($missing) {
   $nets = @(
     @{Name='VMnet8';  Type='nat';      Subnet='192.168.37.0'; Dhcp=$true},
@@ -89,16 +75,12 @@
           Invoke-VNetLib @("addNetwork", $n.Name)
           Invoke-VNetLib @("setSubnet", $n.Name, $n.Subnet, "255.255.255.0")
           Invoke-VNetLib @("setDhcp", $n.Name, ($n.Dhcp ? 'on' : 'off'))
-<<<<<<< HEAD
-          Invoke-VNetLib @("setNat", $n.Name, ($n.Type -eq 'nat' ? 'on' : 'off'))
-=======
           if ($n.Type -eq 'nat') {
             Invoke-VNetLib @("setNat", $n.Name, 'on')
           } else {
             Invoke-VNetLib @("setNat", $n.Name, 'off')
           }
           Invoke-VNetLib @("updateAdapter", $n.Name)
->>>>>>> adc83740
           Write-Host "Configured $($n.Name) via vnetlib" -ForegroundColor Green
         } catch {
           Write-Warning "Failed to configure $($n.Name): $($_.Exception.Message)"
@@ -117,13 +99,10 @@
       }
     }
   }
-<<<<<<< HEAD
-=======
   try {
     Get-Service -Name 'VMware NAT Service','VMware DHCP Service' -ErrorAction SilentlyContinue | Restart-Service -Force -ErrorAction SilentlyContinue
   } catch {}
   Start-Sleep -Seconds 3
->>>>>>> adc83740
   $have = Get-VMnetNames
   $missing = $need | Where-Object { $_ -notin $have }
 }
