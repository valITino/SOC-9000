--- conflicted
+++ resolved
@@ -121,10 +121,6 @@
 
 Write-Host "== SOC-9000 Standalone Installer ==" -ForegroundColor Cyan
 Test-Administrator
-<<<<<<< HEAD
-=======
-Test-Git
->>>>>>> b6270189
 
 # Prerequisites
 if (-not $SkipPrereqs) {
@@ -174,11 +170,7 @@
         if (Test-Path $gitDir) {
             Write-Host "SOC-9000 repository already exists. Pulling latest changes..." -ForegroundColor Green
             Push-Location $RepoDir
-<<<<<<< HEAD
             git pull --ff-only --quiet 2>$null
-=======
-            git pull --ff-only --quiet
->>>>>>> b6270189
             if ($LASTEXITCODE -ne 0) { Write-Warning "git pull returned exit code $LASTEXITCODE. Proceeding with existing repository." }
             Pop-Location
         } else {
@@ -187,11 +179,7 @@
                 exit 1
             }
             Write-Host "Cloning SOC-9000 repository..." -ForegroundColor Green
-<<<<<<< HEAD
             git clone --quiet "https://github.com/valITino/SOC-9000.git" $RepoDir 2>$null
-=======
-            git clone --quiet "https://github.com/valITino/SOC-9000.git" $RepoDir
->>>>>>> b6270189
             if ($LASTEXITCODE -ne 0) {
                 Write-Error "git clone failed with exit code $LASTEXITCODE."
                 exit 1
