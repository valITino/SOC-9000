--- conflicted
+++ resolved
@@ -232,14 +232,10 @@
     if ($PSCmdlet.ShouldProcess("Download ISOs to $isoDir")) {
         $downloadIsos = Join-Path $ScriptsDir 'download-isos.ps1'
         Run-PowerShellScript -ScriptPath $downloadIsos -Arguments @('-IsoDir', $isoDir)
-<<<<<<< HEAD
-        Write-Host "Note: pfSense/Win11/Nessus require manual downloads. Their official pages were opened. Save the files into: $isoDir and re-run." -ForegroundColor Yellow
-=======
         # Inform the user that pfSense, Windows 11 and Nessus downloads are manual only.
         # pfSense and Nessus require free vendor accounts; using a disposable email is fine.
         # Files may retain their vendor names—the installer locates them automatically.
         Write-Host "Note: pfSense/Win11/Nessus require manual downloads (pfSense/Nessus need free accounts; burner email works). Their official pages were opened. Save the files into: $isoDir and re-run." -ForegroundColor Yellow
->>>>>>> c4dc2545
     }
 }
 
@@ -270,11 +266,7 @@
 }
 
 # pfSense: accept vendor-style names (pfSense-CE-<ver>-RELEASE-amd64.iso) or fallback to pfsense.iso
-<<<<<<< HEAD
-$PfSenseDetected = Find-FirstMatchingFile -Dir $isoDir -Patterns @('(?i)^pfsense.*\.iso$')
-=======
 $PfSenseDetected = Find-FirstMatchingFile -Dir $isoDir -Patterns @('(?i)(pfsense|netgate).*\.iso$')
->>>>>>> c4dc2545
 if ($PfSenseDetected) {
     $PfSenseIsoPath = $PfSenseDetected.FullName
     $PfSenseDisplay = $PfSenseDetected.Name
