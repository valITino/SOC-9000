# SOC-9000 - standalone-installer.ps1
<#
    One‑click installation for SOC‑9000. Clones the repository into a chosen directory,
    downloads required ISOs, and launches lab bring‑up (`make up-all`).

    Run from a PowerShell window **as Administrator**.

    Examples:
        # install to the default path (E:\SOC-9000-Pre-Install)
        pwsh -File .\scripts\standalone-installer.ps1

        # install to a custom path
        pwsh -File .\scripts\standalone-installer.ps1 -InstallDir "D:\Labs\SOC-9000"
#>

[CmdletBinding()]
param(
    # Where prerequisite files (ISOs, artifacts, temp) will live. Defaults to E:\SOC-9000-Pre-Install.
    [string]$InstallDir = "E:\\SOC-9000-Pre-Install",

    # Where to clone the SOC‑9000 repository. Defaults to E:\SOC-9000.
    [string]$RepoDir    = "E:\\SOC-9000"
)

Set-StrictMode -Version Latest
$ErrorActionPreference = 'Stop'

# Script root for locating sibling helper scripts regardless of CWD
$ScriptRoot = Split-Path -Parent $PSCommandPath

function Require-Administrator {
    if ($IsWindows) {
        $currentUser = [Security.Principal.WindowsIdentity]::GetCurrent()
        $principal   = New-Object Security.Principal.WindowsPrincipal($currentUser)
        if (-not $principal.IsInRole([Security.Principal.WindowsBuiltInRole] "Administrator")) {
<<<<<<< HEAD
            Write-Warning "This installer must be run as Administrator.  Right-click PowerShell and choose 'Run as administrator'."
=======
            Write-Warning "This installer must be run as Administrator. Right-click PowerShell and choose 'Run as administrator'."
>>>>>>> 29116d42
            exit 1
        }
    } else {
        Write-Warning "Non-Windows platform detected; skipping Administrator check."
    }
}

function Ensure-Git {
    if (-not (Get-Command git -ErrorAction SilentlyContinue)) {
        Write-Error "Git is not installed or not in PATH. Please install Git and retry."
        exit 1
    }
}

function Ensure-Make {
    if (-not (Get-Command make -ErrorAction SilentlyContinue)) {
        Write-Warning "GNU Make was not found after prerequisite installation."
    }
}

function Ensure-Packer {
    if (-not (Get-Command packer -ErrorAction SilentlyContinue)) {
        Write-Warning "HashiCorp Packer was not found. Lab bring-up cannot proceed."
        return $false
    }
    return $true
}

function Run-PowerShellScript {
    param(
        [Parameter(Mandatory)] [string]$ScriptPath,
        [string[]]$Arguments = @()
    )
    if (Get-Command pwsh -ErrorAction SilentlyContinue) {
        & pwsh -NoProfile -ExecutionPolicy Bypass -File $ScriptPath @Arguments
    } elseif (Get-Command powershell -ErrorAction SilentlyContinue) {
        & powershell -NoProfile -ExecutionPolicy Bypass -File $ScriptPath @Arguments
    } else {
        Write-Error "Neither pwsh nor powershell is available to run $ScriptPath. Please install PowerShell."
        exit 1
    }
}

# Entry point
Write-Host "== SOC-9000 Standalone Installer ==" -ForegroundColor Cyan
Require-Administrator
Ensure-Git

<<<<<<< HEAD
# Install prerequisites (GNU Make and PowerShell 7) using the helper script.  This
# ensures that the remainder of this installer can rely on make and pwsh.
if ($IsWindows) {
    Try {
        Write-Host "Checking prerequisites..." -ForegroundColor Cyan
        Run-PowerShellScript -ScriptPath "scripts/install-prereqs.ps1"
    } Catch {
        Write-Warning "Prerequisite installation script failed.  Continuing may result in errors."
    }
} else {
    Write-Warning "Non-Windows host detected; skipping prerequisite installation."
}
Ensure-Make

# Ensure the install directory exists and expand both paths to absolute paths
if (-not (Test-Path $InstallDir)) {
    New-Item -ItemType Directory -Path $InstallDir -Force | Out-Null
=======
# Install prerequisites (GNU Make and PowerShell 7)
if ($IsWindows) {
    try {
        Write-Host "Checking prerequisites..." -ForegroundColor Cyan
        $prereqPath = Join-Path $ScriptRoot 'install-prereqs.ps1'
        Run-PowerShellScript -ScriptPath $prereqPath
    } catch {
        Write-Warning "Prerequisite installation script failed. Continuing may result in errors."
    }
} else {
    Write-Warning "Non-Windows host detected; skipping prerequisite installation."
>>>>>>> 29116d42
}
Ensure-Make

# Ensure directories exist and normalize to absolute paths
if (-not (Test-Path $InstallDir)) { New-Item -ItemType Directory -Path $InstallDir -Force | Out-Null }
if (-not (Test-Path $RepoDir))    { New-Item -ItemType Directory -Path $RepoDir    -Force | Out-Null }

$InstallDir = [System.IO.Path]::GetFullPath($InstallDir)
$RepoDir    = [System.IO.Path]::GetFullPath($RepoDir)

Write-Host "Pre‑install directory: $InstallDir" -ForegroundColor Cyan
Write-Host "Repository directory: $RepoDir"    -ForegroundColor Cyan

<<<<<<< HEAD
# Clone or update the repository in RepoDir.  We always clone into RepoDir
# directly (not into a subfolder) so that the repo root is exactly the
# specified path.  If the directory already contains the repository, pull
# updates instead of recloning.
$gitDir = Join-Path $RepoDir '.git'
if (Test-Path $gitDir) {
    Write-Host "SOC-9000 repository already exists.  Pulling latest changes..." -ForegroundColor Green
    Push-Location $RepoDir
    git pull --ff-only
    if ($LASTEXITCODE -ne 0) {
        Write-Warning "Failed to pull latest changes. Proceeding with existing repository."
    }
    Pop-Location
} else {
    if (Test-Path $RepoDir) {
        if ((Get-ChildItem -Path $RepoDir -Force | Measure-Object).Count -gt 0) {
            Write-Error "Repository directory $RepoDir exists and is not a Git repository."; exit 1
        }
=======
# Clone or update repository
$gitDir = Join-Path $RepoDir '.git'
if (Test-Path $gitDir) {
    Write-Host "SOC-9000 repository already exists. Pulling latest changes..." -ForegroundColor Green
    Push-Location $RepoDir
    try {
        git pull --ff-only
        if ($LASTEXITCODE -ne 0) {
            Write-Warning "git pull returned exit code $LASTEXITCODE. Proceeding with existing repository."
        }
    } catch {
        Write-Warning "Failed to pull latest changes. Proceeding with existing repository."
    } finally {
        Pop-Location
    }
} else {
    # If directory exists but is not a git repo, ensure it's empty
    if ((Get-ChildItem -Path $RepoDir -Force | Measure-Object).Count -gt 0) {
        Write-Error "Repository directory $RepoDir exists and is not a Git repository."
        exit 1
>>>>>>> 29116d42
    }
    Write-Host "Cloning SOC-9000 repository..." -ForegroundColor Green
    try {
        git clone "https://github.com/valITino/SOC-9000.git" $RepoDir
<<<<<<< HEAD
    } catch {
        Write-Error "Failed to clone repository: $_"; exit 1
=======
        if ($LASTEXITCODE -ne 0) {
            Write-Error "git clone returned exit code $LASTEXITCODE."
            exit 1
        }
    } catch {
        Write-Error "Failed to clone repository: $_"
        exit 1
>>>>>>> 29116d42
    }
}

# Work from the repo root for subsequent operations
Set-Location $RepoDir

# Initialize .env if missing
if (-not (Test-Path ".env")) {
    Write-Host "Initializing .env..." -ForegroundColor Green
    try {
        make init
    } catch {
        Write-Warning "Could not run 'make init'. Ensure GNU Make is installed or create .env manually."
    }
}

# Download ISOs to the pre-install folder
Write-Host "Downloading required ISOs..." -ForegroundColor Cyan
$isoDir = Join-Path $InstallDir 'isos'
if (-not (Test-Path $isoDir)) { New-Item -ItemType Directory -Path $isoDir -Force | Out-Null }

$downloadIsos = Join-Path $ScriptRoot 'download-isos.ps1'
Run-PowerShellScript -ScriptPath $downloadIsos -Arguments @('-IsoDir', $isoDir)

# Update .env with paths
$envPath = Join-Path $RepoDir '.env'
if (Test-Path $envPath) {
    Write-Host "Updating .env with RepoDir and InstallDir paths..." -ForegroundColor Cyan
    $lines   = Get-Content $envPath
    $updated = @()
    foreach ($line in $lines) {
        if     ($line -match '^(LAB_ROOT)=')       { $updated += "LAB_ROOT=$RepoDir" }
        elseif ($line -match '^(REPO_ROOT)=')      { $updated += "REPO_ROOT=$RepoDir" }
        elseif ($line -match '^(ISO_DIR)=')        { $updated += "ISO_DIR=$isoDir" }
        elseif ($line -match '^(ARTIFACTS_DIR)=')  { $updated += "ARTIFACTS_DIR=" + (Join-Path $InstallDir 'artifacts') }
        elseif ($line -match '^(TEMP_DIR)=')       { $updated += "TEMP_DIR="      + (Join-Path $InstallDir 'temp') }
        else                                       { $updated += $line }
    }
    $updated | Set-Content $envPath -Encoding ASCII
}

# Bring up the lab
if (Ensure-Packer) {
<<<<<<< HEAD
    Write-Host "Launching lab bring-up (this may take a while)..."
    try {
        make up-all
    } catch {
        Write-Warning "'make' command failed.  Attempting to run the lab-up script directly..."
        # Fall back to running the PowerShell orchestration script directly
        Run-PowerShellScript -ScriptPath "scripts/lab-up.ps1"
=======
    Write-Host "Launching lab bring-up (this may take a while)..." -ForegroundColor Cyan
    try {
        make up-all
    } catch {
        Write-Warning "'make up-all' failed. Attempting to run the orchestration script directly..."
        Run-PowerShellScript -ScriptPath (Join-Path $ScriptRoot 'lab-up.ps1')
>>>>>>> 29116d42
    }
} else {
    Write-Warning "Skipping lab bring-up because Packer is missing."
}

Write-Host "SOC-9000 installation complete." -ForegroundColor Green
<|MERGE_RESOLUTION|>--- conflicted
+++ resolved
@@ -33,11 +33,11 @@
         $currentUser = [Security.Principal.WindowsIdentity]::GetCurrent()
         $principal   = New-Object Security.Principal.WindowsPrincipal($currentUser)
         if (-not $principal.IsInRole([Security.Principal.WindowsBuiltInRole] "Administrator")) {
-<<<<<<< HEAD
+
             Write-Warning "This installer must be run as Administrator.  Right-click PowerShell and choose 'Run as administrator'."
-=======
+
             Write-Warning "This installer must be run as Administrator. Right-click PowerShell and choose 'Run as administrator'."
->>>>>>> 29116d42
+
             exit 1
         }
     } else {
@@ -86,7 +86,6 @@
 Require-Administrator
 Ensure-Git
 
-<<<<<<< HEAD
 # Install prerequisites (GNU Make and PowerShell 7) using the helper script.  This
 # ensures that the remainder of this installer can rely on make and pwsh.
 if ($IsWindows) {
@@ -104,7 +103,7 @@
 # Ensure the install directory exists and expand both paths to absolute paths
 if (-not (Test-Path $InstallDir)) {
     New-Item -ItemType Directory -Path $InstallDir -Force | Out-Null
-=======
+
 # Install prerequisites (GNU Make and PowerShell 7)
 if ($IsWindows) {
     try {
@@ -116,7 +115,7 @@
     }
 } else {
     Write-Warning "Non-Windows host detected; skipping prerequisite installation."
->>>>>>> 29116d42
+
 }
 Ensure-Make
 
@@ -130,7 +129,7 @@
 Write-Host "Pre‑install directory: $InstallDir" -ForegroundColor Cyan
 Write-Host "Repository directory: $RepoDir"    -ForegroundColor Cyan
 
-<<<<<<< HEAD
+
 # Clone or update the repository in RepoDir.  We always clone into RepoDir
 # directly (not into a subfolder) so that the repo root is exactly the
 # specified path.  If the directory already contains the repository, pull
@@ -149,7 +148,7 @@
         if ((Get-ChildItem -Path $RepoDir -Force | Measure-Object).Count -gt 0) {
             Write-Error "Repository directory $RepoDir exists and is not a Git repository."; exit 1
         }
-=======
+
 # Clone or update repository
 $gitDir = Join-Path $RepoDir '.git'
 if (Test-Path $gitDir) {
@@ -170,15 +169,15 @@
     if ((Get-ChildItem -Path $RepoDir -Force | Measure-Object).Count -gt 0) {
         Write-Error "Repository directory $RepoDir exists and is not a Git repository."
         exit 1
->>>>>>> 29116d42
+
     }
     Write-Host "Cloning SOC-9000 repository..." -ForegroundColor Green
     try {
         git clone "https://github.com/valITino/SOC-9000.git" $RepoDir
-<<<<<<< HEAD
+
     } catch {
         Write-Error "Failed to clone repository: $_"; exit 1
-=======
+
         if ($LASTEXITCODE -ne 0) {
             Write-Error "git clone returned exit code $LASTEXITCODE."
             exit 1
@@ -186,7 +185,7 @@
     } catch {
         Write-Error "Failed to clone repository: $_"
         exit 1
->>>>>>> 29116d42
+
     }
 }
 
@@ -230,7 +229,6 @@
 
 # Bring up the lab
 if (Ensure-Packer) {
-<<<<<<< HEAD
     Write-Host "Launching lab bring-up (this may take a while)..."
     try {
         make up-all
@@ -238,17 +236,15 @@
         Write-Warning "'make' command failed.  Attempting to run the lab-up script directly..."
         # Fall back to running the PowerShell orchestration script directly
         Run-PowerShellScript -ScriptPath "scripts/lab-up.ps1"
-=======
     Write-Host "Launching lab bring-up (this may take a while)..." -ForegroundColor Cyan
     try {
         make up-all
     } catch {
         Write-Warning "'make up-all' failed. Attempting to run the orchestration script directly..."
         Run-PowerShellScript -ScriptPath (Join-Path $ScriptRoot 'lab-up.ps1')
->>>>>>> 29116d42
     }
 } else {
     Write-Warning "Skipping lab bring-up because Packer is missing."
 }
 
-Write-Host "SOC-9000 installation complete." -ForegroundColor Green
+Write-Host "SOC-9000 installation complete." -ForegroundColor Green