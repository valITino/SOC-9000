# SOC-9000 - standalone-installer.ps1
<#
    One-click installation for SOC-9000. Clones the repository, downloads ISOs,
    and launches lab bring-up. Run **as Administrator**.
    Compatible with Windows PowerShell 5.1 and PowerShell 7.
#>
[Diagnostics.CodeAnalysis.SuppressMessageAttribute("PSAvoidUsingWriteHost", "", Justification="User-facing colored output")]
[CmdletBinding(SupportsShouldProcess = $true)]
param(
    [string]$InstallDir = "E:\\SOC-9000-Pre-Install",
    [string]$RepoDir    = "E:\\SOC-9000",

    [switch]$SkipPrereqs,
    [switch]$SkipClone,
    [switch]$SkipIsoDownload,
    [switch]$SkipBringUp
)

Set-StrictMode -Version Latest
$ErrorActionPreference = 'Stop'

# Determine if running on Windows
if (Test-Path variable:IsWindows) {
    $IsWindowsOS = $IsWindows
} else {
    if ($PSVersionTable.PSVersion.Major -lt 6) {
        $IsWindowsOS = $true
    } elseif ($PSVersionTable.Platform) {
        $IsWindowsOS = $PSVersionTable.Platform -eq 'Win32NT'
    } else {
        $IsWindowsOS = $true
    }
}

function Get-ProjectRoot {
    try {
        if ($script:PSScriptRoot) {
            $leaf = Split-Path -Leaf $script:PSScriptRoot
            if ($leaf -ieq 'scripts') {
                return (Split-Path -Parent $script:PSScriptRoot)
            } else {
                return $script:PSScriptRoot
            }
        }
    } catch {
        Write-Verbose $_
    }

    $def = $MyInvocation.MyCommand.Definition
    if ($def -and (Test-Path $def)) {
        $dir  = Split-Path -Parent $def
        $leaf = Split-Path -Leaf $dir
        if ($leaf -ieq 'scripts') {
            return (Split-Path -Parent $dir)
        } else {
            return $dir
        }
    }

    $exePath = [System.Diagnostics.Process]::GetCurrentProcess().MainModule.FileName
    $exeDir  = [System.IO.Path]::GetDirectoryName($exePath)
    return $exeDir
}

$ProjectRoot = Get-ProjectRoot
$ScriptsDir  = Join-Path $ProjectRoot 'scripts'

<<<<<<< HEAD
# Embedded prerequisite installer populated during build
=======
# Embedded prerequisite installer populated during EXE build
>>>>>>> df59ce7c
$EmbeddedPrereqs = @'
__INSTALL_PREREQS_EMBEDDED__
'@

function Test-Administrator {
    if ($IsWindowsOS) {
        $currentUser = [Security.Principal.WindowsIdentity]::GetCurrent()
        $principal   = New-Object Security.Principal.WindowsPrincipal($currentUser)
        if (-not $principal.IsInRole([Security.Principal.WindowsBuiltInRole] "Administrator")) {
            Write-Warning "This installer must be run as Administrator. Right-click PowerShell and choose 'Run as administrator'."
            exit 1
        }
    } else {
        Write-Warning "Non-Windows platform detected; skipping Administrator check."
    }
}

function Test-Git {
    if (-not (Get-Command git -ErrorAction SilentlyContinue)) {
        Write-Error "Git is not installed or not in PATH. Please install Git and retry."
        exit 1
    }
}

function Test-Packer {
    if (-not (Get-Command packer -ErrorAction SilentlyContinue)) {
        Write-Warning "HashiCorp Packer was not found. Lab bring-up cannot proceed."
        return $false
    }
    return $true
}

function Invoke-PowerShellScript {
    param(
        [Parameter(Mandatory)] [string]$ScriptPath,
        [string[]]$Arguments = @()
    )
    $exit = 0
    if (Get-Command pwsh -ErrorAction SilentlyContinue) {
        & pwsh -NoProfile -ExecutionPolicy Bypass -File $ScriptPath @Arguments
        $exit = $LASTEXITCODE
    } elseif (Get-Command powershell -ErrorAction SilentlyContinue) {
        & powershell -NoProfile -ExecutionPolicy Bypass -File $ScriptPath @Arguments
        $exit = $LASTEXITCODE
    } else {
        Write-Error "Neither pwsh nor powershell is available to run $ScriptPath. Please install PowerShell."
        exit 1
    }
    if ($exit -ne 0 -and $exit -ne 3010) {
        throw "Script $ScriptPath exited with code $exit"
    }
}

Write-Host "== SOC-9000 Standalone Installer ==" -ForegroundColor Cyan
Test-Administrator

# Prerequisites
if (-not $SkipPrereqs) {
    if ($PSCmdlet.ShouldProcess("Install prerequisites")) {
        if ($IsWindowsOS) {
            Write-Host "Checking prerequisites..." -ForegroundColor Cyan
            $prereqPath = Join-Path $ScriptsDir 'install-prereqs.ps1'
            if (Test-Path $prereqPath) {
                try {
                    Invoke-PowerShellScript -ScriptPath $prereqPath
                } catch {
<<<<<<< HEAD
                    Write-Error "Prerequisite installation script failed. Aborting."
                    exit 1
=======
                    Write-Warning "Prerequisite installation script failed. Continuing may result in errors."
>>>>>>> df59ce7c
                }
            } elseif ($EmbeddedPrereqs.Trim()) {
                $tempPrereq = Join-Path ([System.IO.Path]::GetTempPath()) 'install-prereqs.ps1'
                Set-Content -Path $tempPrereq -Value $EmbeddedPrereqs -Encoding UTF8
                try {
                    Invoke-PowerShellScript -ScriptPath $tempPrereq
                } catch {
<<<<<<< HEAD
                    Write-Error "Prerequisite installation script failed. Aborting."
                    exit 1
=======
                    Write-Warning "Prerequisite installation script failed. Continuing may result in errors."
>>>>>>> df59ce7c
                }
            } else {
                Write-Warning "Prerequisite script not found at $prereqPath. Skipping prerequisite installation."
            }
        } else {
            Write-Warning "Non-Windows host detected; skipping prerequisite installation."
        }
    }
}

Test-Git

# Directories
if (-not (Test-Path $InstallDir)) { New-Item -ItemType Directory -Path $InstallDir -Force | Out-Null }
if (-not (Test-Path $RepoDir))    { New-Item -ItemType Directory -Path $RepoDir    -Force | Out-Null }

$InstallDir = [System.IO.Path]::GetFullPath($InstallDir)
$RepoDir    = [System.IO.Path]::GetFullPath($RepoDir)

Write-Host "Pre-install directory: $InstallDir" -ForegroundColor Cyan
Write-Host "Repository directory: $RepoDir"    -ForegroundColor Cyan

# Clone or update repo
if (-not $SkipClone) {
    if ($PSCmdlet.ShouldProcess("Clone or update SOC-9000 repository")) {
        $gitDir = Join-Path $RepoDir '.git'
        if (Test-Path $gitDir) {
            Write-Host "SOC-9000 repository already exists. Pulling latest changes..." -ForegroundColor Green
            Push-Location $RepoDir
            git pull --ff-only --quiet 2>$null
            if ($LASTEXITCODE -ne 0) { Write-Warning "git pull returned exit code $LASTEXITCODE. Proceeding with existing repository." }
            Pop-Location
        } else {
            if ((Get-ChildItem -Path $RepoDir -Force | Measure-Object).Count -gt 0) {
                Write-Error "Repository directory $RepoDir exists and is not a Git repository."
                exit 1
            }
            Write-Host "Cloning SOC-9000 repository..." -ForegroundColor Green
            git clone --quiet "https://github.com/valITino/SOC-9000.git" $RepoDir 2>$null
            if ($LASTEXITCODE -ne 0) {
                Write-Error "git clone failed with exit code $LASTEXITCODE."
                exit 1
            }
        }
    }
}

# Operate from repo root
Set-Location $RepoDir

# Initialize .env if missing
if (-not (Test-Path ".env")) {
    if (Test-Path ".env.example") {
        Copy-Item ".env.example" ".env" -Force
        Write-Host "Created .env from template. Review and update before proceeding." -ForegroundColor Green
    } else {
        Write-Warning ".env.example not found; create .env manually."
    }
}

# Download ISOs
if (-not $SkipIsoDownload) {
    $isoDir = Join-Path $InstallDir 'isos'
    if (-not (Test-Path $isoDir)) { New-Item -ItemType Directory -Path $isoDir -Force | Out-Null }
    if ($PSCmdlet.ShouldProcess("Download ISOs to $isoDir")) {
        $downloadIsos = Join-Path $ScriptsDir 'download-isos.ps1'
        Invoke-PowerShellScript -ScriptPath $downloadIsos -Arguments @('-IsoDir', $isoDir)
    }
}

# Update .env paths
$envPath = Join-Path $RepoDir '.env'
if (Test-Path $envPath) {
    Write-Host "Updating .env with RepoDir and InstallDir paths..." -ForegroundColor Cyan
    $lines   = Get-Content $envPath
    $updated = @()
    foreach ($line in $lines) {
        if     ($line -match '^(LAB_ROOT)=')      { $updated += "LAB_ROOT=$RepoDir" }
        elseif ($line -match '^(REPO_ROOT)=')     { $updated += "REPO_ROOT=$RepoDir" }
        elseif ($line -match '^(ISO_DIR)=')       { $updated += "ISO_DIR=" + (Join-Path $InstallDir 'isos') }
        elseif ($line -match '^(ARTIFACTS_DIR)=') { $updated += "ARTIFACTS_DIR=" + (Join-Path $InstallDir 'artifacts') }
        elseif ($line -match '^(TEMP_DIR)=')      { $updated += "TEMP_DIR="      + (Join-Path $InstallDir 'temp') }
        else                                      { $updated += $line }
    }
    $updated | Set-Content $envPath -Encoding ASCII
}

# Bring up lab
if (-not $SkipBringUp) {
    if (Test-Packer) {
        if ($PSCmdlet.ShouldProcess("Bring up lab")) {
            Invoke-PowerShellScript -ScriptPath (Join-Path $ScriptsDir 'lab-up.ps1')
        }
    } else {
        Write-Warning "Skipping lab bring-up because Packer is missing."
    }
}

Write-Host "SOC-9000 installation complete." -ForegroundColor Green<|MERGE_RESOLUTION|>--- conflicted
+++ resolved
@@ -65,11 +65,7 @@
 $ProjectRoot = Get-ProjectRoot
 $ScriptsDir  = Join-Path $ProjectRoot 'scripts'
 
-<<<<<<< HEAD
-# Embedded prerequisite installer populated during build
-=======
 # Embedded prerequisite installer populated during EXE build
->>>>>>> df59ce7c
 $EmbeddedPrereqs = @'
 __INSTALL_PREREQS_EMBEDDED__
 '@
@@ -136,12 +132,7 @@
                 try {
                     Invoke-PowerShellScript -ScriptPath $prereqPath
                 } catch {
-<<<<<<< HEAD
-                    Write-Error "Prerequisite installation script failed. Aborting."
-                    exit 1
-=======
                     Write-Warning "Prerequisite installation script failed. Continuing may result in errors."
->>>>>>> df59ce7c
                 }
             } elseif ($EmbeddedPrereqs.Trim()) {
                 $tempPrereq = Join-Path ([System.IO.Path]::GetTempPath()) 'install-prereqs.ps1'
@@ -149,12 +140,7 @@
                 try {
                     Invoke-PowerShellScript -ScriptPath $tempPrereq
                 } catch {
-<<<<<<< HEAD
-                    Write-Error "Prerequisite installation script failed. Aborting."
-                    exit 1
-=======
                     Write-Warning "Prerequisite installation script failed. Continuing may result in errors."
->>>>>>> df59ce7c
                 }
             } else {
                 Write-Warning "Prerequisite script not found at $prereqPath. Skipping prerequisite installation."
