--- conflicted
+++ resolved
@@ -4,7 +4,6 @@
 $ErrorActionPreference = 'Stop'
 
 function Get-ProjectRoot {
-<<<<<<< HEAD
     try {
         if ($script:PSScriptRoot) {
             $leaf = Split-Path -Leaf $script:PSScriptRoot
@@ -29,39 +28,14 @@
 
     $exePath = [System.Diagnostics.Process]::GetCurrentProcess().MainModule.FileName
     $exeDir  = [System.IO.Path]::GetDirectoryName($exePath)
-=======
-    if ($script:PSScriptRoot) {
-        $leaf = Split-Path -Leaf $script:PSScriptRoot
-        if ($leaf -ieq 'scripts') { return (Split-Path -Parent $script:PSScriptRoot) }
-        return $script:PSScriptRoot
-    }
-    $def = $MyInvocation.MyCommand.Definition
-    if ($def -and (Test-Path $def)) {
-        $dir = Split-Path -Parent $def
-        $leaf = Split-Path -Leaf $dir
-        return ($leaf -ieq 'scripts') ? (Split-Path -Parent $dir) : $dir
-    }
-    $exeDir = [System.IO.Path]::GetDirectoryName([System.Diagnostics.Process]::GetCurrentProcess().MainModule.FileName)
->>>>>>> f95779f5
     return $exeDir
 }
 
 $ProjectRoot = Get-ProjectRoot
 $ScriptsDir  = Join-Path $ProjectRoot 'scripts'
 
-<<<<<<< HEAD
 Write-Host "ProjectRoot: $ProjectRoot"
 Write-Host "ScriptsDir : $ScriptsDir"
 
 if (-not (Test-Path $ScriptsDir)) { throw "Scripts dir not found at $ScriptsDir" }
-Write-Host "Smoke test OK." -ForegroundColor Green
-=======
-Write-Output "ProjectRoot: $ProjectRoot"
-Write-Output "ScriptsDir : $ScriptsDir"
-
-if (-not (Test-Path $ScriptsDir)) {
-    throw "Scripts dir not found at $ScriptsDir"
-}
-
-Write-Output "Smoke test OK."
->>>>>>> f95779f5
+Write-Host "Smoke test OK." -ForegroundColor Green