--- conflicted
+++ resolved
@@ -27,10 +27,6 @@
 foreach($f in @($envMap.ISO_UBUNTU,$envMap.ISO_WINDOWS)){
   if(!(Test-Path (Join-Path $isoDir $f))){ Write-Warning "Missing ISO: $f in $isoDir" }
 }
-<<<<<<< HEAD
-$null = Get-Command packer -ErrorAction Stop
-$null = Get-Command kubectl -ErrorAction Stop
-=======
 function Assert-Tool {
   param([string]$Exe,[string]$Hint)
   try {
@@ -41,7 +37,6 @@
 }
 Assert-Tool 'packer' 'Install from https://developer.hashicorp.com/packer/downloads or winget install HashiCorp.Packer'
 Assert-Tool 'kubectl' 'Install with: winget install --id Kubernetes.kubectl'
->>>>>>> 64041f46
 try { wsl -l -v 2>$null | Out-Null } catch { throw 'WSL not available. Install with: wsl --install -d Ubuntu-22.04' }
 
 Write-Host "Preflight checks passed." -ForegroundColor Green
