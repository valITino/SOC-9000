--- conflicted
+++ resolved
@@ -16,32 +16,26 @@
 
 # GNU Make
 if (-not (Get-Command make -ErrorAction SilentlyContinue)) {
-<<<<<<< HEAD
     Write-Host "GNU Make not found. Installing via winget..." -ForegroundColor Cyan
-    try { winget install --id GnuWin32.Make --exact --accept-package-agreements --accept-source-agreements }
-    catch { Write-Warning "Failed to install GNU Make via winget. You may need to install it manually." }
-} else { Write-Host "GNU Make already installed." -ForegroundColor Green }
+    try {
+        winget install --id GnuWin32.Make --exact --accept-package-agreements --accept-source-agreements
+    } catch {
+        Write-Warning "Failed to install GNU Make via winget. You may need to install it manually."
+    }
+} else {
+    Write-Host "GNU Make already installed." -ForegroundColor Green
+}
 
-# PowerShell 7
+# PowerShell 7 (pwsh)
 if (-not (Get-Command pwsh -ErrorAction SilentlyContinue)) {
     Write-Host "PowerShell 7 not found. Installing via winget..." -ForegroundColor Cyan
-    try { winget install --id Microsoft.PowerShell --source winget --accept-package-agreements --accept-source-agreements }
-    catch { Write-Warning "Failed to install PowerShell 7 via winget. You may need to install it manually." }
-} else { Write-Host "PowerShell 7 already installed." -ForegroundColor Green }
+    try {
+        winget install --id Microsoft.PowerShell --source winget --accept-package-agreements --accept-source-agreements
+    } catch {
+        Write-Warning "Failed to install PowerShell 7 via winget. You may need to install it manually."
+    }
+} else {
+    Write-Host "PowerShell 7 already installed." -ForegroundColor Green
+}
 
-Write-Host "Prerequisite installation complete." -ForegroundColor Green
-=======
-    Write-Output "GNU Make not found. Installing via winget..."
-    try { winget install --id GnuWin32.Make --exact --accept-package-agreements --accept-source-agreements }
-    catch { Write-Warning "Failed to install GNU Make via winget. You may need to install it manually." }
-} else { Write-Output "GNU Make already installed." }
-
-# PowerShell 7
-if (-not (Get-Command pwsh -ErrorAction SilentlyContinue)) {
-    Write-Output "PowerShell 7 not found. Installing via winget..."
-    try { winget install --id Microsoft.PowerShell --source winget --accept-package-agreements --accept-source-agreements }
-    catch { Write-Warning "Failed to install PowerShell 7 via winget. You may need to install it manually." }
-} else { Write-Output "PowerShell 7 already installed." }
-
-Write-Output "Prerequisite installation complete."
->>>>>>> f95779f5
+Write-Host "Prerequisite installation complete." -ForegroundColor Green