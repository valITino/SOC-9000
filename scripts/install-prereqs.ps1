--- conflicted
+++ resolved
@@ -1,9 +1,6 @@
 <#
-<<<<<<< HEAD
+
     install-prereqs.ps1: Installs Git and PowerShell 7 if they are not already present.
-=======
-    install-prereqs.ps1: Installs PowerShell 7 and GNU Make if they are not already present.
->>>>>>> 602fba5d
 #>
 
 [CmdletBinding()]
@@ -18,41 +15,7 @@
     return
 }
 
-<<<<<<< HEAD
 $failed = $false
-=======
-# GNU Make
-if (-not (Get-Command make -ErrorAction SilentlyContinue)) {
-    Write-Host "GNU Make not found. Installing via winget..." -ForegroundColor Cyan
-    try {
-        winget install --id GnuWin32.Make --exact --accept-package-agreements --accept-source-agreements
-    } catch {
-        Write-Warning "Failed to install GNU Make via winget. You may need to install it manually."
-    }
-    # Try to add common GnuWin32 path to PATH for current session and persist if possible
-    $makeDir = Join-Path ${env:ProgramFiles(x86)} 'GnuWin32\bin'
-    if (-not (Test-Path $makeDir)) {
-        $makeDir = Join-Path ${env:ProgramFiles} 'GnuWin32\bin'
-    }
-    if (Test-Path $makeDir) {
-        if (-not ($Env:Path.Split(';') -contains $makeDir)) {
-            $Env:Path = "$Env:Path;$makeDir"
-            try {
-                [Environment]::SetEnvironmentVariable('Path', $Env:Path, 'Machine')
-            } catch {
-                Write-Warning "Failed to persist PATH update. GNU Make may not be available in new shells."
-            }
-        }
-    }
-    if (Get-Command make -ErrorAction SilentlyContinue) {
-        Write-Host "GNU Make installed." -ForegroundColor Green
-    } else {
-        Write-Warning "GNU Make is still not available. You may need to restart PowerShell or install it manually."
-    }
-} else {
-    Write-Host "GNU Make already installed." -ForegroundColor Green
-}
->>>>>>> 602fba5d
 
 # PowerShell 7 (pwsh)
 if (-not (Get-Command pwsh -ErrorAction SilentlyContinue)) {
@@ -94,4 +57,4 @@
 }
 
 Write-Host "Prerequisite installation complete." -ForegroundColor Green
-exit 0
+exit 0