<#
    install-prereqs.ps1: Installs PowerShell 7 if it is not already present.
#>

[CmdletBinding()]
param()

Set-StrictMode -Version Latest
$ErrorActionPreference = 'Stop'

$winget = Get-Command winget -ErrorAction SilentlyContinue
if (-not $winget) {
    Write-Warning "winget is not installed or not in PATH. Skipping prerequisite installation."
    return
}

<<<<<<< HEAD
=======
# GNU Make
if (-not (Get-Command make -ErrorAction SilentlyContinue)) {
    Write-Host "GNU Make not found. Installing via winget..." -ForegroundColor Cyan
    try {
        winget install --id GnuWin32.Make --exact --accept-package-agreements --accept-source-agreements
    } catch {
        Write-Warning "Failed to install GNU Make via winget. You may need to install it manually."
    }
    $makeDir = Join-Path ${env:ProgramFiles(x86)} 'GnuWin32\\bin'
    if (-not (Test-Path $makeDir)) {
        $makeDir = Join-Path ${env:ProgramFiles} 'GnuWin32\\bin'
    }
    if (Test-Path $makeDir) {
        if (-not ($Env:Path.Split(';') -contains $makeDir)) {
            $Env:Path = "$Env:Path;$makeDir"
            try {
                [Environment]::SetEnvironmentVariable('Path', $Env:Path, 'Machine')
            } catch {
                Write-Warning "Failed to persist PATH update. GNU Make may not be available in new shells."
            }
        }
    }
    if (Get-Command make -ErrorAction SilentlyContinue) {
        Write-Host "GNU Make installed." -ForegroundColor Green
    } else {
        Write-Warning "GNU Make is still not available. You may need to restart PowerShell or install it manually."
    }
} else {
    Write-Host "GNU Make already installed." -ForegroundColor Green
}

>>>>>>> aa4cf21f
# PowerShell 7 (pwsh)
if (-not (Get-Command pwsh -ErrorAction SilentlyContinue)) {
    Write-Host "PowerShell 7 not found. Installing via winget..." -ForegroundColor Cyan
    try {
        winget install --id Microsoft.PowerShell --source winget --accept-package-agreements --accept-source-agreements
    } catch {
        Write-Warning "Failed to install PowerShell 7 via winget. You may need to install it manually."
    }
} else {
    Write-Host "PowerShell 7 already installed." -ForegroundColor Green
}

Write-Host "Prerequisite installation complete." -ForegroundColor Green
<|MERGE_RESOLUTION|>--- conflicted
+++ resolved
@@ -1,5 +1,5 @@
 <#
-    install-prereqs.ps1: Installs PowerShell 7 if it is not already present.
+    install-prereqs.ps1: Installs PowerShell 7 and GNU Make if they are not already present.
 #>
 
 [CmdletBinding()]
@@ -14,8 +14,6 @@
     return
 }
 
-<<<<<<< HEAD
-=======
 # GNU Make
 if (-not (Get-Command make -ErrorAction SilentlyContinue)) {
     Write-Host "GNU Make not found. Installing via winget..." -ForegroundColor Cyan
@@ -24,9 +22,10 @@
     } catch {
         Write-Warning "Failed to install GNU Make via winget. You may need to install it manually."
     }
-    $makeDir = Join-Path ${env:ProgramFiles(x86)} 'GnuWin32\\bin'
+    # Try to add common GnuWin32 path to PATH for current session and persist if possible
+    $makeDir = Join-Path ${env:ProgramFiles(x86)} 'GnuWin32\bin'
     if (-not (Test-Path $makeDir)) {
-        $makeDir = Join-Path ${env:ProgramFiles} 'GnuWin32\\bin'
+        $makeDir = Join-Path ${env:ProgramFiles} 'GnuWin32\bin'
     }
     if (Test-Path $makeDir) {
         if (-not ($Env:Path.Split(';') -contains $makeDir)) {
@@ -47,7 +46,6 @@
     Write-Host "GNU Make already installed." -ForegroundColor Green
 }
 
->>>>>>> aa4cf21f
 # PowerShell 7 (pwsh)
 if (-not (Get-Command pwsh -ErrorAction SilentlyContinue)) {
     Write-Host "PowerShell 7 not found. Installing via winget..." -ForegroundColor Cyan
@@ -60,4 +58,4 @@
     Write-Host "PowerShell 7 already installed." -ForegroundColor Green
 }
 
-Write-Host "Prerequisite installation complete." -ForegroundColor Green
+Write-Host "Prerequisite installation complete." -ForegroundColor Green