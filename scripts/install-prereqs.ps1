--- conflicted
+++ resolved
@@ -1,8 +1,8 @@
-<# 
-    install-prereqs.ps1: Installs GNU Make and PowerShell 7 if they are not already present.
+<#
+    install-prereqs.ps1: Installs GNU Make and PowerShell 7 if they are not already present.
 
     This script uses winget to install the required tools and should be run with Administrator
-    privileges.  If the tool is already installed, it will be skipped.
+    privileges. If the tool is already installed, it will be skipped.
 
     Usage:
         pwsh -File .\scripts\install-prereqs.ps1
@@ -10,27 +10,20 @@
     You can also call this script via the Makefile target:
         make prereqs
 #>
-[CmdletBinding()] param()
+
+[CmdletBinding()]
+param()
+
 Set-StrictMode -Version Latest
 $ErrorActionPreference = 'Stop'
 
-<<<<<<< HEAD
+# Prefer a hard stop on missing winget so we don't spam errors later
 $winget = Get-Command winget -ErrorAction SilentlyContinue
 if (-not $winget) {
     Write-Warning "winget is not installed or not in PATH. Skipping prerequisite installation."
     return
 }
 
-=======
-function Ensure-Winget {
-    if (-not (Get-Command winget -ErrorAction SilentlyContinue)) {
-        Write-Warning "winget is not installed or not in PATH. Installation attempts may fail."
-    }
-}
-
-Ensure-Winget
-
->>>>>>> cbd5a349
 # Check for GNU Make
 $makeCmd = Get-Command make -ErrorAction SilentlyContinue
 if (-not $makeCmd) {
@@ -47,14 +40,14 @@
 # Check for PowerShell 7 (`pwsh`)
 $pwshCmd = Get-Command pwsh -ErrorAction SilentlyContinue
 if (-not $pwshCmd) {
-    Write-Host "PowerShell 7 not found. Installing via winget..." -ForegroundColor Cyan
+    Write-Host "PowerShell 7 not found. Installing via winget..." -ForegroundColor Cyan
     try {
         winget install --id Microsoft.PowerShell --source winget --accept-package-agreements --accept-source-agreements
     } catch {
-        Write-Warning "Failed to install PowerShell 7 via winget. You may need to install it manually."
+        Write-Warning "Failed to install PowerShell 7 via winget. You may need to install it manually."
     }
 } else {
-    Write-Host "PowerShell 7 already installed." -ForegroundColor Green
+    Write-Host "PowerShell 7 already installed." -ForegroundColor Green
 }
 
-Write-Host "Prerequisite installation complete." -ForegroundColor Green
+Write-Host "Prerequisite installation complete." -ForegroundColor Green