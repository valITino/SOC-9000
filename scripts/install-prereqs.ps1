<#
    install-prereqs.ps1: Installs Git and PowerShell 7 if they are not already present.
#>

[CmdletBinding()]
param()

Set-StrictMode -Version Latest
$ErrorActionPreference = 'Stop'

$winget = Get-Command winget -ErrorAction SilentlyContinue
if (-not $winget) {
    Write-Error "winget is not installed or not in PATH. Cannot install prerequisites."
    exit 1
}

$failed = $false

# PowerShell 7 (pwsh)
if (-not (Get-Command pwsh -ErrorAction SilentlyContinue)) {
    Write-Host "PowerShell 7 not found. Installing via winget..." -ForegroundColor Cyan
    try {
        winget install --id Microsoft.PowerShell --source winget --accept-package-agreements --accept-source-agreements
        if ($LASTEXITCODE -ne 0 -and $LASTEXITCODE -ne 3010) {
            Write-Warning "winget returned exit code $LASTEXITCODE for PowerShell 7"
            $failed = $true
        }
    } catch {
        Write-Warning "Failed to install PowerShell 7 via winget. You may need to install it manually."
        $failed = $true
    }
} else {
    Write-Host "PowerShell 7 already installed." -ForegroundColor Green
}

# Git
if (-not (Get-Command git -ErrorAction SilentlyContinue)) {
    Write-Host "Git not found. Installing via winget..." -ForegroundColor Cyan
    try {
        winget install --id Git.Git --source winget --accept-package-agreements --accept-source-agreements
        if ($LASTEXITCODE -ne 0 -and $LASTEXITCODE -ne 3010) {
            Write-Warning "winget returned exit code $LASTEXITCODE for Git"
            $failed = $true
        }
    } catch {
        Write-Warning "Failed to install Git via winget. You may need to install it manually."
        $failed = $true
    }
} else {
    Write-Host "Git already installed." -ForegroundColor Green
}

if ($failed) {
    Write-Warning "One or more prerequisites failed to install."
    exit 1
}

Write-Host "Prerequisite installation complete." -ForegroundColor Green
<<<<<<< HEAD
exit 0
=======
exit 0
>>>>>>> df59ce7c
<|MERGE_RESOLUTION|>--- conflicted
+++ resolved
@@ -10,8 +10,8 @@
 
 $winget = Get-Command winget -ErrorAction SilentlyContinue
 if (-not $winget) {
-    Write-Error "winget is not installed or not in PATH. Cannot install prerequisites."
-    exit 1
+    Write-Warning "winget is not installed or not in PATH. Skipping prerequisite installation."
+    return
 }
 
 $failed = $false
@@ -56,8 +56,4 @@
 }
 
 Write-Host "Prerequisite installation complete." -ForegroundColor Green
-<<<<<<< HEAD
-exit 0
-=======
-exit 0
->>>>>>> df59ce7c
+exit 0