[CmdletBinding()]
param(
    [string]$IsoDir,

    # Optional overrides; can also be provided via .env
    [string]$UbuntuUrl  = $null
)

Set-StrictMode -Version Latest
$ErrorActionPreference = 'Stop'

# Nudge TLS12 for older hosts
try { [Net.ServicePointManager]::SecurityProtocol = [Net.SecurityProtocolType]::Tls12 } catch {}

$UA = @{ 'User-Agent' = 'SOC-9000/installer' }

function Write-Info($m){ Write-Host $m -ForegroundColor Cyan }
function Write-Good($m){ Write-Host $m -ForegroundColor Green }
function Write-Warn($m){ Write-Warning $m }
function Write-Err ($m){ Write-Error   $m }

# Global flag to track whether any manual downloads were required.  If set,
# we'll prompt the user once at the end of the script instead of for each
# individual file.
$script:manualFilesNeeded = $false

# Load .env if present for ISO_DIR/URL overrides
$repoDir = Split-Path -Parent $PSCommandPath
$rootDir = Split-Path -Parent $repoDir
$envPath = Join-Path $rootDir '.env'
if (-not $IsoDir) {
    if (Test-Path $envPath) {
        $line = Select-String -Path $envPath -Pattern '^\s*ISO_DIR=(.+)$' -ErrorAction SilentlyContinue
        if ($line) { $IsoDir = $line.Matches.Value.Split('=')[1].Trim() }
    }
    if (-not $IsoDir) { $IsoDir = Join-Path $rootDir 'isos' }
}
New-Item -ItemType Directory -Path $IsoDir -Force | Out-Null

# Defaults (can be overridden by params or .env)
if (-not $UbuntuUrl)  { $UbuntuUrl  = 'https://releases.ubuntu.com/jammy/ubuntu-22.04.5-live-server-amd64.iso' }

# pfSense, Windows 11 and Nessus require gated or expiring URLs.  We no longer
# attempt automatic downloads for these files; instead the script immediately
# opens the vendor page so the user can obtain the latest image manually.

$AllowedIsoContentTypes = @(
  'application/x-iso9660-image','application/octet-stream',
  'application/download','binary/octet-stream','application/x-download'
)

function Invoke-Download {
    param(
        [Parameter(Mandatory)] [string]$Uri,
        [Parameter(Mandatory)] [string]$OutFile,
        [int]$MaxTries = 3,
        [int]$TimeoutSec = 300
    )
    for ($i=1; $i -le $MaxTries; $i++) {
        try {
            Write-Info "[*] Downloading $(Split-Path -Leaf $OutFile) (try $i/$MaxTries)..."
            Invoke-WebRequest -Uri $Uri -OutFile $OutFile -Headers $UA -TimeoutSec $TimeoutSec -UseBasicParsing -ErrorAction Stop

            # Best-effort content-type check using a lightweight HEAD request
            try {
                $head = Invoke-WebRequest -Method Head -Uri $Uri -Headers $UA -TimeoutSec 30 -UseBasicParsing -ErrorAction Stop
                $ct = $head.Headers['Content-Type']
                if ($ct -and -not ($AllowedIsoContentTypes -contains $ct)) {
                    Write-Warn "Downloaded but content-type '$ct' is unusual for ISO; keeping file."
                }
            } catch {
                Write-Warn "Could not inspect headers: $($_.Exception.Message)"
            }

            if ((Test-Path $OutFile) -and ((Get-Item $OutFile).Length -gt 10MB)) {
                $mb = [math]::Round((Get-Item $OutFile).Length/1MB,1)
                Write-Good "[+] Saved $(Split-Path -Leaf $OutFile) ($mb MB)"
                return $true
            } else {
                Write-Warn "File seems too small after download."
            }
        } catch {
            Write-Warn "Download failed: $($_.Exception.Message)"
            Start-Sleep -Seconds ([Math]::Min(5*$i, 20))
        }
    }
    return $false
}

function Ensure-FromUrls {
    param(
        [Parameter(Mandatory)] [string]$OutFile,
        [Parameter(Mandatory)] [string[]]$Urls
    )
    if (Test-Path $OutFile) { Write-Good "[=] Exists: $(Split-Path -Leaf $OutFile)"; return $true }
    foreach ($u in $Urls) {
        if (Invoke-Download -Uri $u -OutFile $OutFile) { return $true }
    }
    return $false
}

function Find-FirstMatchingFile {
    param(
        [Parameter(Mandatory)] [string]$Dir,
        [Parameter(Mandatory)] [string[]]$Patterns
    )
    if (-not (Test-Path $Dir)) { return $null }
    $files = Get-ChildItem -Path $Dir -File -ErrorAction SilentlyContinue
    foreach ($p in $Patterns) {
        $m = $files | Where-Object { $_.Name -match $p } | Select-Object -First 1
        if ($m) { return $m }
    }
    return $null
}

function Open-VendorPage {
    param(
        [Parameter(Mandatory)] [string]$VendorPage,
        [Parameter(Mandatory)] [string]$DisplayName
    )
    Write-Warn "$DisplayName requires manual download. Opening vendor page…"
    try { Start-Process $VendorPage } catch { Write-Warn "Could not open browser: $($_.Exception.Message)" }
    Write-Info "Save the file into $IsoDir with its original name."
    $script:manualFilesNeeded = $true
}

# Targets
$UbuntuIso  = Join-Path $IsoDir 'ubuntu-22.04.iso'

# Ubuntu (static)
Ensure-FromUrls -OutFile $UbuntuIso -Urls @($UbuntuUrl) | Out-Null

<<<<<<< HEAD
# Fetch Ubuntu checksum and convert to per-file .sha256 for verify-hashes
$ubuntuSha = "$UbuntuIso.sha256"
if (-not (Test-Path $ubuntuSha)) {
    try {
        $sumUrl = ($UbuntuUrl -replace '[^/]+$', 'SHA256SUMS')
        $tmpSha = Join-Path $IsoDir 'SHA256SUMS'
        Invoke-WebRequest -Uri $sumUrl -OutFile $tmpSha -Headers $UA -UseBasicParsing -ErrorAction Stop
        $pattern = [regex]::Escape((Split-Path -Leaf $UbuntuUrl))
        $line = Select-String -Path $tmpSha -Pattern $pattern -SimpleMatch | Select-Object -First 1
        if ($line) {
            $hash = ($line.Line -split '\s+')[0]
            Set-Content -Path $ubuntuSha -Value ("$hash  ubuntu-22.04.iso") -Encoding ASCII
        }
        Remove-Item $tmpSha -ErrorAction SilentlyContinue
    } catch {
        Write-Warn "Could not fetch Ubuntu checksum: $($_.Exception.Message)"
    }
}

=======
>>>>>>> 8a62eb71
# pfSense: detect existing file or open vendor page
$pf = Find-FirstMatchingFile -Dir $IsoDir -Patterns @('(?i)(pfsense|netgate).*\.iso$')
if ($pf) {
    Write-Good "[=] Exists: $($pf.Name)"
} else {
    Open-VendorPage -VendorPage 'https://www.pfsense.org/download/' -DisplayName 'pfSense ISO (Netgate account required; burner email OK)'
}

# Windows 11 ISO
$win = Find-FirstMatchingFile -Dir $IsoDir -Patterns @('(?i).*win(dows)?[^\\w]*11.*\.iso$')
if ($win) {
    Write-Good "[=] Exists: $($win.Name)"
} else {
    Open-VendorPage -VendorPage 'https://www.microsoft.com/de-de/software-download/windows11' -DisplayName 'Windows 11 ISO'
}

# Nessus package
$nes = Find-FirstMatchingFile -Dir $IsoDir -Patterns @('(?i)^nessus.*amd64.*\.deb$')
if ($nes) {
    Write-Good "[=] Exists: $($nes.Name)"
} else {
    Open-VendorPage -VendorPage 'https://www.tenable.com/products/nessus/nessus-essentials' -DisplayName 'Nessus Essentials .deb (registration required; burner email OK)'
}

# Unified prompt: if any manual downloads were required, prompt once at the end
if ($script:manualFilesNeeded) {
    Write-Host "Press Enter after you have downloaded and placed all required files to continue..." -ForegroundColor Yellow
    Read-Host | Out-Null
    $script:manualFilesNeeded = $false
}<|MERGE_RESOLUTION|>--- conflicted
+++ resolved
@@ -130,28 +130,6 @@
 # Ubuntu (static)
 Ensure-FromUrls -OutFile $UbuntuIso -Urls @($UbuntuUrl) | Out-Null
 
-<<<<<<< HEAD
-# Fetch Ubuntu checksum and convert to per-file .sha256 for verify-hashes
-$ubuntuSha = "$UbuntuIso.sha256"
-if (-not (Test-Path $ubuntuSha)) {
-    try {
-        $sumUrl = ($UbuntuUrl -replace '[^/]+$', 'SHA256SUMS')
-        $tmpSha = Join-Path $IsoDir 'SHA256SUMS'
-        Invoke-WebRequest -Uri $sumUrl -OutFile $tmpSha -Headers $UA -UseBasicParsing -ErrorAction Stop
-        $pattern = [regex]::Escape((Split-Path -Leaf $UbuntuUrl))
-        $line = Select-String -Path $tmpSha -Pattern $pattern -SimpleMatch | Select-Object -First 1
-        if ($line) {
-            $hash = ($line.Line -split '\s+')[0]
-            Set-Content -Path $ubuntuSha -Value ("$hash  ubuntu-22.04.iso") -Encoding ASCII
-        }
-        Remove-Item $tmpSha -ErrorAction SilentlyContinue
-    } catch {
-        Write-Warn "Could not fetch Ubuntu checksum: $($_.Exception.Message)"
-    }
-}
-
-=======
->>>>>>> 8a62eb71
 # pfSense: detect existing file or open vendor page
 $pf = Find-FirstMatchingFile -Dir $IsoDir -Patterns @('(?i)(pfsense|netgate).*\.iso$')
 if ($pf) {
