# SOC-9000 - build-standalone-exe.ps1
<#
    Compiles scripts/standalone-installer.ps1 into SOC-9000-installer.exe using PS2EXE.
    Works on PowerShell 5.1 and PowerShell 7. Run from repo root or pass -Source/-Output.
#>

[CmdletBinding()]
param(
    [string]$Source = "scripts/standalone-installer.ps1",
    [string]$Output = "SOC-9000-installer.exe"
)

Set-StrictMode -Version Latest
$ErrorActionPreference = 'Stop'

function Ensure-PS2EXE {
    if (-not (Get-Command Invoke-PS2EXE -ErrorAction SilentlyContinue)) {
        Write-Host "PS2EXE module not found. Installing..." -ForegroundColor Yellow
        try {
            [Net.ServicePointManager]::SecurityProtocol = [Net.SecurityProtocolType]::Tls12
            Set-PSRepository -Name PSGallery -InstallationPolicy Trusted -ErrorAction SilentlyContinue
            Install-Module -Name PS2EXE -Scope CurrentUser -Force
        } catch {
            Write-Error "Failed to install PS2EXE module: $_"
            exit 1
        }
    }
}

# Resolve paths (allow relative input)
try {
    $resolvedSource = (Resolve-Path -Path $Source).Path
} catch {
    Write-Error "Source script not found at '$Source'."
    exit 1
}
$resolvedOutput = [System.IO.Path]::GetFullPath($Output)
$scriptDir     = Split-Path -Parent $resolvedSource
$prereqScript  = Join-Path $scriptDir 'install-prereqs.ps1'
if (-not (Test-Path $prereqScript)) {
    Write-Error "Prerequisite script not found at '$prereqScript'."
    exit 1
}

# Inject prerequisite installer into the source script
$installerContent = Get-Content -Path $resolvedSource -Raw
$prereqContent    = Get-Content -Path $prereqScript -Raw
$embeddedSource   = $installerContent.Replace('__INSTALL_PREREQS_EMBEDDED__', $prereqContent)
$tempSource       = Join-Path $scriptDir 'standalone-installer-embedded.ps1'
Set-Content -Path $tempSource -Value $embeddedSource -Encoding UTF8

Ensure-PS2EXE

Write-Host "Compiling `"$resolvedSource`" to `"$resolvedOutput`"..." -ForegroundColor Cyan
try {
<<<<<<< HEAD
    # Use console output to avoid interactive message boxes
=======
    # Use console output to aid diagnostics (avoid message boxes)
>>>>>>> 602fba5d
    Invoke-PS2EXE -InputFile $tempSource -OutputFile $resolvedOutput
    Write-Host "Executable created: $resolvedOutput" -ForegroundColor Green
} catch {
    Write-Error "Compilation failed: $_"
    exit 1
} finally {
    Remove-Item -Path $tempSource -ErrorAction SilentlyContinue
}<|MERGE_RESOLUTION|>--- conflicted
+++ resolved
@@ -53,11 +53,7 @@
 
 Write-Host "Compiling `"$resolvedSource`" to `"$resolvedOutput`"..." -ForegroundColor Cyan
 try {
-<<<<<<< HEAD
-    # Use console output to avoid interactive message boxes
-=======
     # Use console output to aid diagnostics (avoid message boxes)
->>>>>>> 602fba5d
     Invoke-PS2EXE -InputFile $tempSource -OutputFile $resolvedOutput
     Write-Host "Executable created: $resolvedOutput" -ForegroundColor Green
 } catch {
