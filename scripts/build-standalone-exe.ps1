--- conflicted
+++ resolved
@@ -1,20 +1,20 @@
 # SOC-9000 - build-standalone-exe.ps1
-
 <#
     Uses the PS2EXE module to compile the standalone installer script into a single
-    Windows executable.  You must run this script from the repository root with
-    PowerShell.  The resulting `SOC-9000-installer.exe` will be placed in the
-    current directory.
+    Windows executable. Run this script from the repository root (recommended),
+    or pass a custom -Source and/or -Output.
 
     Example:
         pwsh -File .\scripts\build-standalone-exe.ps1
+#>
 
-    You can specify custom paths via -Source and -Output parameters.
-#>
-[CmdletBinding()] param(
+[CmdletBinding()]
+param(
     [string]$Source = "scripts/standalone-installer.ps1",
     [string]$Output = "SOC-9000-installer.exe"
 )
+
+Set-StrictMode -Version Latest
 $ErrorActionPreference = 'Stop'
 
 function Ensure-PS2EXE {
@@ -29,17 +29,22 @@
     }
 }
 
+# Resolve paths (allow relative input)
+try {
+    $resolvedSource = (Resolve-Path -Path $Source).Path
+} catch {
+    Write-Error "Source script not found at '$Source'."
+    exit 1
+}
+$resolvedOutput = [System.IO.Path]::GetFullPath($Output)
+
 Ensure-PS2EXE
 
-Write-Host "Compiling $Source to $Output..."
+Write-Host "Compiling `"$resolvedSource`" to `"$resolvedOutput`"..." -ForegroundColor Cyan
 try {
-    Invoke-PS2EXE -InputFile $Source -OutputFile $Output -NoConsole
-    Write-Host "Executable created: $Output" -ForegroundColor Green
+    Invoke-PS2EXE -InputFile $resolvedSource -OutputFile $resolvedOutput -NoConsole
+    Write-Host "Executable created: $resolvedOutput" -ForegroundColor Green
 } catch {
     Write-Error "Compilation failed: $_"
     exit 1
-<<<<<<< HEAD
-}
-=======
-}
->>>>>>> cbd5a349
+}