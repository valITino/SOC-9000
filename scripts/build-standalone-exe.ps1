--- conflicted
+++ resolved
@@ -13,46 +13,36 @@
 Set-StrictMode -Version Latest
 $ErrorActionPreference = 'Stop'
 
-function Install-PS2EXE {
+function Ensure-PS2EXE {
     if (-not (Get-Command Invoke-PS2EXE -ErrorAction SilentlyContinue)) {
-<<<<<<< HEAD
         Write-Host "PS2EXE module not found. Installing..." -ForegroundColor Yellow
         try {
             [Net.ServicePointManager]::SecurityProtocol = [Net.SecurityProtocolType]::Tls12
             Set-PSRepository -Name PSGallery -InstallationPolicy Trusted -ErrorAction SilentlyContinue
             Install-Module -Name PS2EXE -Scope CurrentUser -Force
         } catch {
-=======
-        Write-Output "PS2EXE module not found. Installing..."
-        [Net.ServicePointManager]::SecurityProtocol = [Net.SecurityProtocolType]::Tls12
-        Set-PSRepository -Name 'PSGallery' -InstallationPolicy Trusted -ErrorAction SilentlyContinue
-        try { Install-Module -Name PS2EXE -Scope CurrentUser -Force }
-        catch {
->>>>>>> f95779f5
             Write-Error "Failed to install PS2EXE module: $_"
             exit 1
         }
     }
 }
 
-<<<<<<< HEAD
-try { $resolvedSource = (Resolve-Path -Path $Source).Path }
-catch { Write-Error "Source script not found at '$Source'."; exit 1 }
-
-=======
 # Resolve paths (allow relative input)
-try { $resolvedSource = (Resolve-Path -Path $Source).Path }
-catch { Write-Error "Source script not found at '$Source'."; exit 1 }
->>>>>>> f95779f5
+try {
+    $resolvedSource = (Resolve-Path -Path $Source).Path
+} catch {
+    Write-Error "Source script not found at '$Source'."
+    exit 1
+}
 $resolvedOutput = [System.IO.Path]::GetFullPath($Output)
 
-Install-PS2EXE
+Ensure-PS2EXE
 
-Write-Output "Compiling `$resolvedSource` to `$resolvedOutput`..."
+Write-Host "Compiling `"$resolvedSource`" to `"$resolvedOutput`"..." -ForegroundColor Cyan
 try {
     Invoke-PS2EXE -InputFile $resolvedSource -OutputFile $resolvedOutput -NoConsole
-    Write-Output "Executable created: $resolvedOutput"
+    Write-Host "Executable created: $resolvedOutput" -ForegroundColor Green
 } catch {
     Write-Error "Compilation failed: $_"
     exit 1
-}
+}